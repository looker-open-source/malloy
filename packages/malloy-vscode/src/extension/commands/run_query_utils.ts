/*
 * Copyright 2021 Google LLC
 *
 * This program is free software; you can redistribute it and/or
 * modify it under the terms of the GNU General Public License
 * version 2 as published by the Free Software Foundation.
 *
 * This program is distributed in the hope that it will be useful,
 * but WITHOUT ANY WARRANTY; without even the implied warranty of
 * MERCHANTABILITY or FITNESS FOR A PARTICULAR PURPOSE. See the
 * GNU General Public License for more details.
 */

import * as path from "path";
import { performance } from "perf_hooks";
import * as vscode from "vscode";
import { URL, Runtime, URLReader } from "@malloy-lang/malloy";
<<<<<<< HEAD
import { DataStyles, HTMLView, JSONView } from "@malloy-lang/render";
import { loadingIndicator, renderErrorHTML, wrapHTMLSnippet } from "../html";
import { CONNECTION_MANAGER, MALLOY_EXTENSION_STATE, RunState } from "../state";
=======
import { DataStyles } from "@malloy-lang/render";
import { CONNECTION_MAP, MALLOY_EXTENSION_STATE, RunState } from "../state";
>>>>>>> 16565355
import turtleIcon from "../../media/turtle.svg";
import { fetchFile, VSCodeURLReader } from "../utils";
import { getWebviewHtml } from "../webviews";
import {
  QueryMessageType,
  QueryRenderMode,
  QueryRunStatus,
  WebviewMessageManager,
} from "../webview_message_manager";

const malloyLog = vscode.window.createOutputChannel("Malloy");

// TODO replace this with actual JSON metadata import functionality, when it exists
export async function dataStylesForFile(
  uri: string,
  text: string
): Promise<DataStyles> {
  const PREFIX = "--! styles ";
  let styles: DataStyles = {};
  for (const line of text.split("\n")) {
    if (line.startsWith(PREFIX)) {
      const fileName = line.trimEnd().substring(PREFIX.length);
      const stylesPath = path.join(
        uri.replace(/^file:\/\//, ""),
        "..",
        fileName
      );
      // TODO instead of failing silently when the file does not exist, perform this after the WebView has been
      //      created, so that the error can be shown there.
      let stylesText;
      try {
        stylesText = await fetchFile(stylesPath);
      } catch (error) {
        malloyLog.appendLine(
          `Error loading data style '${fileName}': ${error}`
        );
        stylesText = "{}";
      }
      styles = { ...styles, ...compileDataStyles(stylesText) };
    }
  }

  return styles;
}

interface NamedQuerySpec {
  type: "named";
  name: string;
  file: vscode.TextDocument;
}

interface QueryStringSpec {
  type: "string";
  text: string;
  file: vscode.TextDocument;
}

interface QueryFileSpec {
  type: "file";
  index: number;
  file: vscode.TextDocument;
}

type QuerySpec = NamedQuerySpec | QueryStringSpec | QueryFileSpec;

// TODO Come up with a better way to handle data styles. Perhaps this is
//      an in-language understanding of model "metadata". For now,
//      we abuse the `URLReader` API to keep track of requested URLs
//      and accummulate data styles for those files.
class HackyDataStylesAccumulator implements URLReader {
  private uriReader: URLReader;
  private dataStyles: DataStyles = {};

  constructor(uriReader: URLReader) {
    this.uriReader = uriReader;
  }

  async readURL(uri: URL): Promise<string> {
    const contents = await this.uriReader.readURL(uri);
    this.dataStyles = {
      ...this.dataStyles,
      ...(await dataStylesForFile(uri.toString(), contents)),
    };

    return contents;
  }

  getHackyAccumulatedDataStyles() {
    return this.dataStyles;
  }
}

export function runMalloyQuery(
  query: QuerySpec,
  panelId: string,
  name: string,
  renderMode: QueryRenderMode = QueryRenderMode.HTML
): void {
  if (renderMode === QueryRenderMode.JSON) {
    panelId += " Data";
  }
  vscode.window.withProgress(
    {
      location: vscode.ProgressLocation.Notification,
      title: `Malloy Query (${name})`,
      cancellable: true,
    },
    (progress, token) => {
      let canceled = false;

      const cancel = () => {
        canceled = true;
        if (current) {
          const actuallyCurrent = MALLOY_EXTENSION_STATE.getRunState(
            current.panelId
          );
          if (actuallyCurrent === current) {
            current.panel.dispose();
            MALLOY_EXTENSION_STATE.setRunState(current.panelId, undefined);
            token.isCancellationRequested = true;
          }
        }
      };

      token.onCancellationRequested(cancel);

      const previous = MALLOY_EXTENSION_STATE.getRunState(panelId);

      let current: RunState;
      if (previous) {
        current = {
          cancel,
          panelId,
          panel: previous.panel,
          messages: previous.messages,
          document: previous.document,
        };
        MALLOY_EXTENSION_STATE.setRunState(panelId, current);
        previous.cancel();
        previous.panel.reveal();
      } else {
        const panel = vscode.window.createWebviewPanel(
          "malloyQuery",
          name,
          vscode.ViewColumn.Two,
          { enableScripts: true, retainContextWhenHidden: true }
        );
        current = {
          panel,
          messages: new WebviewMessageManager(panel),
          panelId,
          cancel,
          document: query.file,
        };
        current.panel.iconPath = vscode.Uri.parse(
          path.join(__filename, "..", turtleIcon)
        );
        current.panel.title = name;
        MALLOY_EXTENSION_STATE.setRunState(panelId, current);
      }

      const onDiskPath = vscode.Uri.file(
        path.join(__filename, "..", "query_webview.js")
      );

      const entrySrc = current.panel.webview.asWebviewUri(onDiskPath);

      current.panel.webview.html = getWebviewHtml(entrySrc.toString());

      current.panel.onDidDispose(() => {
        current.cancel();
      });

      MALLOY_EXTENSION_STATE.setActiveWebviewPanelId(current.panelId);
      current.panel.onDidChangeViewState((event) => {
        if (event.webviewPanel.active) {
          MALLOY_EXTENSION_STATE.setActiveWebviewPanelId(current.panelId);
          vscode.commands.executeCommand("malloy.refreshSchema");
        }
      });

      const vscodeFiles = new VSCodeURLReader();
      const files = new HackyDataStylesAccumulator(vscodeFiles);
      const runtime = new Runtime(files, CONNECTION_MANAGER.connections);

      return (async () => {
        try {
          malloyLog.appendLine("");
          const allBegin = performance.now();
          const compileBegin = allBegin;

          current.messages.postMessage({
            type: QueryMessageType.QueryStatus,
            status: QueryRunStatus.Compiling,
          });
          progress.report({ increment: 20, message: "Compiling" });

          let queryMaterializer;
          let styles: DataStyles = {};
          if (query.type === "string") {
            queryMaterializer = runtime
              .loadModel(URL.fromString("file://" + query.file.uri.fsPath))
              .loadQuery(query.text);
          } else if (query.type === "named") {
            queryMaterializer = runtime.loadQueryByName(
              URL.fromString("file://" + query.file.uri.fsPath),
              query.name
            );
          } else {
            queryMaterializer = runtime.loadQueryByIndex(
              URL.fromString("file://" + query.file.uri.fsPath),
              query.index
            );
          }

          try {
            const sql = await queryMaterializer.getSQL();
            styles = { ...styles, ...files.getHackyAccumulatedDataStyles() };

            if (canceled) return;
            malloyLog.appendLine(sql);
          } catch (error) {
            current.messages.postMessage({
              type: QueryMessageType.QueryStatus,
              status: QueryRunStatus.Error,
              error: error.message || "Something went wrong",
            });
            return;
          }

          const compileEnd = performance.now();
          logTime("Compile", compileBegin, compileEnd);

          const runBegin = compileEnd;

          current.messages.postMessage({
            type: QueryMessageType.QueryStatus,
            status: QueryRunStatus.Running,
          });
          progress.report({ increment: 40, message: "Running" });
          const queryResult = await queryMaterializer.run();
          if (canceled) return;

          const runEnd = performance.now();
          logTime("Run", runBegin, runEnd);

          current.messages.postMessage({
            type: QueryMessageType.QueryStatus,
            status: QueryRunStatus.Done,
            result: queryResult.toJSON(),
            styles,
            mode: renderMode,
          });
          current.result = queryResult;
          progress.report({ increment: 80, message: "Rendering" });

          const allEnd = performance.now();
          logTime("Total", allBegin, allEnd);
        } catch (error) {
          current.messages.postMessage({
            type: QueryMessageType.QueryStatus,
            status: QueryRunStatus.Error,
            error: error.message,
          });
        }
      })();
    }
  );
}

export function compileDataStyles(styles: string): DataStyles {
  try {
    return JSON.parse(styles) as DataStyles;
  } catch (error) {
    throw new Error(`Error compiling data styles: ${error.message}`);
  }
}

function logTime(name: string, start: number, end: number) {
  malloyLog.appendLine(
    `${name} time: ${((end - start) / 1000).toLocaleString()}s`
  );
}<|MERGE_RESOLUTION|>--- conflicted
+++ resolved
@@ -15,14 +15,8 @@
 import { performance } from "perf_hooks";
 import * as vscode from "vscode";
 import { URL, Runtime, URLReader } from "@malloy-lang/malloy";
-<<<<<<< HEAD
-import { DataStyles, HTMLView, JSONView } from "@malloy-lang/render";
-import { loadingIndicator, renderErrorHTML, wrapHTMLSnippet } from "../html";
+import { DataStyles } from "@malloy-lang/render";
 import { CONNECTION_MANAGER, MALLOY_EXTENSION_STATE, RunState } from "../state";
-=======
-import { DataStyles } from "@malloy-lang/render";
-import { CONNECTION_MAP, MALLOY_EXTENSION_STATE, RunState } from "../state";
->>>>>>> 16565355
 import turtleIcon from "../../media/turtle.svg";
 import { fetchFile, VSCodeURLReader } from "../utils";
 import { getWebviewHtml } from "../webviews";
