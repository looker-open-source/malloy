--- conflicted
+++ resolved
@@ -55,11 +55,8 @@
   isJoinOn,
   isQuerySegment,
   DialectFragment,
-<<<<<<< HEAD
   isDialectFragment,
-=======
   getPhysicalFields,
->>>>>>> 0912fe8b
 } from "./malloy_types";
 
 import { indent, AndChain } from "./utils";
