/*
 * Copyright 2021 Google LLC
 *
 * This program is free software; you can redistribute it and/or
 * modify it under the terms of the GNU General Public License
 * version 2 as published by the Free Software Foundation.
 *
 * This program is distributed in the hope that it will be useful,
 * but WITHOUT ANY WARRANTY; without even the implied warranty of
 * MERCHANTABILITY or FITNESS FOR A PARTICULAR PURPOSE. See the
 * GNU General Public License for more details.
 */

import * as model from "../model/malloy_types";
import { FieldSpace, StructSpace, NewFieldSpace } from "./field-space";
import {
  FieldValueType,
  ExprFieldDecl,
  TurtleDecl,
  HasParameter,
  Join,
  FieldName,
} from "./ast";

// "Space Fields" are a field in a field space

interface FieldType {
  type: FieldValueType;
  aggregate?: boolean;
}

export abstract class SpaceEntry {
  abstract type(): FieldType;
  abstract refType: "field" | "parameter";
}

export abstract class SpaceParam extends SpaceEntry {
  abstract parameter(): model.Parameter;
  readonly refType = "parameter";
}

export class DefinedParameter extends SpaceParam {
  constructor(readonly paramDef: model.Parameter) {
    super();
  }

  parameter(): model.Parameter {
    return this.paramDef;
  }

  type(): FieldType {
    return { type: this.paramDef.type };
  }
}

export class AbstractParameter extends SpaceParam {
  constructor(readonly astParam: HasParameter) {
    super();
  }

  parameter(): model.Parameter {
    return this.astParam.parameter();
  }

  type(): FieldType {
    const type = this.astParam.type || "unknown";
    return { type };
  }
}

export abstract class SpaceField extends SpaceEntry {
  readonly refType = "field";

  protected fieldTypeFromFieldDef(def: model.FieldDef): FieldType {
    const ref: FieldType = { type: def.type };
    if (model.isFieldTypeDef(def) && def.aggregate) {
      ref.aggregate = true;
    }
    return ref;
  }

  queryFieldDef(): model.QueryFieldDef | undefined {
    return undefined;
  }

  fieldDef(): model.FieldDef | undefined {
    return undefined;
  }
}

export class RenameSpaceField extends SpaceField {
  constructor(
    private readonly otherField: SpaceField,
    private readonly newName: string,
    private readonly location: model.DocumentLocation
  ) {
    super();
  }

  fieldDef(): model.FieldDef | undefined {
    const renamedFieldRaw = this.otherField.fieldDef();
    if (renamedFieldRaw === undefined) {
      return undefined;
    }
    return {
      ...renamedFieldRaw,
      as: this.newName,
      location: this.location,
    };
  }

  type(): FieldType {
    return this.otherField.type();
  }
}

export class WildSpaceField extends SpaceField {
  constructor(readonly wildText: string) {
    super();
  }

  type(): FieldType {
    throw new Error("should never ask a wild field for its type");
  }

  queryFieldDef(): model.QueryFieldDef {
    return this.wildText;
  }
}

export class StructSpaceField extends SpaceField {
  protected space?: FieldSpace;
  constructor(protected sourceDef: model.StructDef) {
    super();
  }

  get fieldSpace(): FieldSpace {
    if (!this.space) {
      this.space = new StructSpace(this.sourceDef);
    }
    return this.space;
  }

  fieldDef(): model.FieldDef {
    return this.sourceDef;
  }

  type(): FieldType {
    return { type: "struct" };
  }
}

export class JoinSpaceField extends StructSpaceField {
  constructor(readonly intoFS: FieldSpace, readonly join: Join) {
    super(join.structDef());
  }
}

export class ColumnSpaceField extends SpaceField {
  constructor(protected def: model.FieldTypeDef) {
    super();
  }

  fieldDef(): model.FieldDef {
    return this.def;
  }

  type(): FieldType {
    return this.fieldTypeFromFieldDef(this.def);
  }
}

export abstract class QueryField extends SpaceField {
  constructor(protected inSpace: FieldSpace) {
    super();
  }

  queryFieldDef(): model.QueryFieldDef | undefined {
    return this.fieldDef();
  }

  type(): FieldType {
    return { type: "turtle" };
  }
}

export class QueryFieldAST extends QueryField {
  renameAs?: string;
  constructor(
    fs: FieldSpace,
    readonly turtle: TurtleDecl,
    protected name: string
  ) {
    super(fs);
  }

  fieldDef(): model.TurtleDef {
    const def = this.turtle.getFieldDef(this.inSpace);
    if (this.renameAs) {
      def.as = this.renameAs;
    }
    return def;
  }
}

export class QueryFieldStruct extends QueryField {
  constructor(fs: FieldSpace, protected turtleDef: model.TurtleDef) {
    super(fs);
  }

  rename(name: string): void {
    this.turtleDef = {
      ...this.turtleDef,
      as: name,
    };
  }

  fieldDef(): model.TurtleDef {
    return this.turtleDef;
  }
}

/**
 * FilteredAliasedName
 */
export class FANSPaceField extends SpaceField {
  as?: string;
  filterList?: model.FilterExpression[];
  constructor(
    readonly ref: FieldName,
    readonly inSpace: FieldSpace,
    refInit?: Partial<model.FilteredAliasedName>
  ) {
    super();
    Object.assign(this, refInit);
  }

  name(): string {
<<<<<<< HEAD
    return this.as || this.ref.refString;
=======
    return this.as || this.ref;
>>>>>>> c19ca0a3
  }

  private filtersPresent() {
    return this.filterList && this.filterList.length > 0;
  }

  fieldDef(): model.FieldDef | undefined {
    if (this.as === undefined) {
      return undefined;
    }
    const fromField = this.inSpace.lookup(this.ref).found;
    if (fromField === undefined) {
      // TODO should errror
      return undefined;
    }
    const fieldTypeInfo = fromField.type();
    const fieldType = fieldTypeInfo.type;
    // TODO starting to feel like this should be a method call on a spaceentry
    if (model.isAtomicFieldType(fieldType)) {
      if (fromField instanceof SpaceParam) {
        return {
          type: fieldType,
          name: this.as,
          e: [{ type: "parameter", path: this.ref.refString }],
          aggregate: false,
        };
      }
      let fieldExpr: model.Expr = [{ type: "field", path: this.ref.refString }];
      if (this.filtersPresent() && this.filterList) {
        const newfieldExpr: model.Expr = [
          {
            type: "filterExpression",
            filterList: this.filterList,
            e: fieldExpr,
          },
        ];
        fieldExpr = newfieldExpr;
      }
      return {
        type: fieldType,
        name: this.as,
        e: fieldExpr,
        aggregate: fieldTypeInfo.aggregate,
      };
    }
    return undefined;
  }

  queryFieldDef(): model.QueryFieldDef {
    // TODO if this reference is to a field which does not exist
    // it needs to be an error SOMEWHERE
    const n: model.FilteredAliasedName = { name: this.ref.refString };
    if (this.filtersPresent()) {
      n.filterList = this.filterList;
    }
    if (this.as) {
      n.as = this.as;
    }
    return n.as || n.filterList ? n : this.ref.refString;
  }

  type(): FieldType {
    const field = this.inSpace.lookup(this.ref).found;
    return field?.type() || { type: "unknown" };
  }
}

export class ExpressionFieldFromAst extends SpaceField {
  fieldName: string;
  constructor(readonly space: NewFieldSpace, readonly exprDef: ExprFieldDecl) {
    super();
    this.fieldName = exprDef.defineName;
    // left over from anonymous expression days
    // we may not know the type of an expression as we add it to the list,
    //
    // TODO smart logic about naming this field based on the expression
    // const defName = exprDef.defineName;
    // if (defName) {
    //   this.fieldName = defName;
    // }
    // else {
    //   const fieldProvided = exprDef.expr.defaultFieldName();
    //   this.fieldName = fieldProvided || space.nextAnonymousField();
    // }
  }

  get name(): string {
    return this.fieldName;
  }

  fieldDef(): model.FieldDef {
    return this.exprDef.fieldDef(this.space, this.name);
  }

  queryFieldDef(): model.QueryFieldDef {
    return this.exprDef.queryFieldDef(this.space, this.name);
  }

  type(): FieldType {
    return this.fieldTypeFromFieldDef(this.fieldDef());
  }
}<|MERGE_RESOLUTION|>--- conflicted
+++ resolved
@@ -236,11 +236,7 @@
   }
 
   name(): string {
-<<<<<<< HEAD
     return this.as || this.ref.refString;
-=======
-    return this.as || this.ref;
->>>>>>> c19ca0a3
   }
 
   private filtersPresent() {
