/*
 * Copyright 2021 Google LLC
 *
 * This program is free software; you can redistribute it and/or
 * modify it under the terms of the GNU General Public License
 * version 2 as published by the Free Software Foundation.
 *
 * This program is distributed in the hope that it will be useful,
 * but WITHOUT ANY WARRANTY; without even the implied warranty of
 * MERCHANTABILITY or FITNESS FOR A PARTICULAR PURPOSE. See the
 * GNU General Public License for more details.
 */

/* eslint-disable no-useless-constructor */
import { URL } from "url";
import {
  ANTLRErrorListener,
  Token,
  CharStreams,
  CommonTokenStream,
} from "antlr4ts";
import type { ParseTree } from "antlr4ts/tree";
import {
  Query,
  NamedStructDefs,
  StructDef,
  ModelDef,
} from "../model/malloy_types";
import { MalloyLexer } from "./lib/Malloy/MalloyLexer";
import { MalloyParser } from "./lib/Malloy/MalloyParser";
import * as ast from "./ast";
import { MalloyToAST } from "./parse-to-ast";
import { MessageLogger, LogMessage, MessageLog } from "./parse-log";
import { findReferences } from "./parse-tree-walkers/find-external-references";
import { Zone, ZoneData } from "./zone";
import md5 from "md5";
import {
  DocumentSymbol,
  walkForDocumentSymbols,
} from "./parse-tree-walkers/document-symbol-walker";
import {
  DocumentHighlight,
  walkForDocumentHighlights,
  passForHighlights,
  sortHighlights,
} from "./parse-tree-walkers/document-highlight-walker";
import {
  DocumentCompletion,
  walkForDocumentCompletions,
} from "./parse-tree-walkers/document-completion-walker";

class ParseErrorHandler implements ANTLRErrorListener<Token> {
  constructor(readonly sourceURL: string, readonly messages: MessageLogger) {}

  syntaxError(
    recognizer: unknown,
    offendingSymbol: Token | undefined,
    line: number,
    charPositionInLine: number,
    msg: string,
    _e: unknown
  ) {
    const error: LogMessage = {
      sourceURL: this.sourceURL,
      message: msg,
      begin: {
        line: line,
        char: charPositionInLine,
      },
    };
    // TODO Don't know how to translate stopIndex into a char/line
    // if (offendingSymbol && offendingSymbol.stopIndex != -1) {
    //   error.end = {
    //     line: offendingSymbol.tokenSource.inputStream.
    //     char: offendingSymbol.tokenSource.charPositionInLine,
    //   };
    // }
    this.messages.log(error);
  }
}

/**
 * The translation interface is essentially a request/respone protocol, and
 * this is the list of all the "protocol" messages.
 */
interface FinalResponse {
  final: true; // When final, there is no need to reply, translation is over
}
interface ErrorResponse {
  errors: LogMessage[];
}
type FatalResponse = FinalResponse & ErrorResponse;

export interface NeedSchemaData {
  tables: string[];
}

export interface NeedURLData {
  urls: string[];
}

export interface SQLReferenceData {
  sql: string[];
  connection?: string;
  key?: string;
}

/**
 * The "key" for one of these is a connection name and an SQL string,
 * so we hash those to make a unique key for the Zone code which
 * really wants keys to be strings ...
 */
export class SQLExploreZone extends Zone<StructDef> {
  keyed: Record<string, SQLReferenceData> = {};
  refKey(ref: SQLReferenceData): string {
    const key = md5(JSON.stringify(ref));
    this.keyed[key] = ref;
    ref.key = key;
    return key;
  }
}

export interface NeedSQLSchema {
  sqlRefs: SQLReferenceData[];
}

interface NeededData extends NeedURLData, NeedSchemaData, NeedSQLSchema {}
export type DataRequestResponse = Partial<NeededData> | null;
function isNeedResponse(dr: DataRequestResponse): dr is NeededData {
  return !!dr && (dr.tables || dr.urls || dr.sqlRefs) != undefined;
}

interface ASTData extends ErrorResponse, NeededData, FinalResponse {
  ast: ast.MalloyElement;
}
type ASTResponse = Partial<ASTData>;

interface Metadata extends NeededData, ErrorResponse, FinalResponse {
  symbols: DocumentSymbol[];
  highlights: DocumentHighlight[];
}
type MetadataResponse = Partial<Metadata>;

<<<<<<< HEAD
interface Completions extends NeededData, ErrorResponse, FinalResponse {
  completions: DocumentCompletion[];
}
type CompletionsResponse = Partial<Completions>;

export abstract class MalloyTranslation {
  abstract root: MalloyTranslator;
  private parse?: ParseMalloy;
  private parseResponse?: ParseResponse;
  private astResponse?: ASTResponse;
  protected translateResponse?: TranslateResponse;
  private metadataResponse?: MetadataResponse;
  private childTranslators: Map<string, MalloyTranslation>;
  private urlIsFullPath?: boolean;
  private queryList: Query[] = [];
  private findReferences = true;
  protected modelDef: ModelDef;
=======
interface TranslatedResponseData
  extends NeededData,
    ErrorResponse,
    FinalResponse {
  translated: {
    modelDef: ModelDef;
    queryList: Query[];
  };
}
>>>>>>> 005896e0

export type TranslateResponse = Partial<TranslatedResponseData>;

type StepResponses =
  | DataRequestResponse
  | ASTResponse
  | TranslateResponse
  | ParseResponse
  | MetadataResponse;

/**
 * A Translation is a series of translation steps. Each step can depend
 * on other steps, in which case the preceeding steps will be passed
 * to the constructor. The translator methods will then ask the final
 * step for the answer, and it will call up the chain asking all the
 * steps that it depends on for their answers.
 *
 * Any step can return a result which will be ...
 *   "I had errors, go no further"
 *   "I hit a spot where I need more data before I can continue"
 *   "I am done, here is the result of this step"
 */
interface TranslationStep {
  step(that: MalloyTranslation): StepResponses;
}

export interface MalloyParseRoot {
  sourceURL: string;
  root: ParseTree;
  tokens: CommonTokenStream;
  malloyVersion: string;
}

interface ParseData extends ErrorResponse, NeedURLData, FinalResponse {
  parse: MalloyParseRoot;
}
type ParseResponse = Partial<ParseData>;

/**
 * ParseStep -- Parse the source URL
 */
class ParseStep implements TranslationStep {
  response?: ParseResponse;

  step(that: MalloyTranslation): ParseResponse {
    if (this.response) {
      return this.response;
    }

    if (that.urlIsFullPath === undefined) {
      try {
        const _checkFull = new URL(that.sourceURL);
        that.urlIsFullPath = true;
      } catch (e) {
        const msg = e instanceof Error ? e.message : "";
        that.urlIsFullPath = false;
        that.root.logger.log({
          message: `Could not compute full path URL: ${msg}`,
          sourceURL: that.sourceURL,
        });
      }
    }
    if (!that.urlIsFullPath) {
      return that.fatalErrors();
    }

    const srcEnt = that.root.importZone.getEntry(that.sourceURL);
    if (srcEnt.status !== "present") {
      if (srcEnt.status === "error") {
        const message = srcEnt.message.includes(that.sourceURL)
          ? `Source missing: ${srcEnt.message}`
          : `Source for '${that.sourceURL}' missing: ${srcEnt.message}`;
        let errMsg: LogMessage = { sourceURL: that.sourceURL, message };
        if (srcEnt.firstReference) {
          errMsg = { ...errMsg, ...srcEnt.firstReference };
        }
        that.root.logger.log(errMsg);
        this.response = that.fatalErrors();
        return this.response;
      }
    }
    let source = that.root.importZone.get(that.sourceURL);
    if (!source) {
      return { urls: [that.sourceURL] };
    }
    if (source == "") {
      source = "\n";
    }

    const parse = this.runParser(
      source,
      that.sourceURL,
      that.root.logger,
      that.grammarRule
    );

    if (that.root.logger.hasErrors()) {
      this.response = {
        parse,
        ...that.fatalErrors(),
      };
    } else {
      this.response = { parse };
    }
    return this.response;
  }

  private runParser(
    source: string,
    sourceURL: string,
    messages: MessageLogger,
    parseRule: string
  ): MalloyParseRoot {
    const inputStream = CharStreams.fromString(source);
    const lexer = new MalloyLexer(inputStream);
    const tokenStream = new CommonTokenStream(lexer);
    const malloyParser = new MalloyParser(tokenStream);
    malloyParser.removeErrorListeners();
    malloyParser.addErrorListener(new ParseErrorHandler(sourceURL, messages));

    // Admitted code smell here, testing likes to parse from an arbitrary
    // node and this is the simplest way to allow that.
    // eslint-disable-next-line @typescript-eslint/no-explicit-any
    const parseFunc = (malloyParser as any)[parseRule];
    if (!parseFunc) {
      throw new Error(`No such parse rule as ${parseRule}`);
    }

    return {
      sourceURL: sourceURL,
      root: parseFunc.call(malloyParser) as ParseTree,
      tokens: tokenStream,
      malloyVersion: "?.?.?-????", // TODO put the real version here
    };
  }
}

class ImportsAndTablesStep implements TranslationStep {
  private alreadyLooked = false;
  constructor(readonly parseStep: ParseStep) {}

  step(that: MalloyTranslation): DataRequestResponse | ParseResponse {
    const parseReq = this.parseStep.step(that);
    if (parseReq.parse == undefined) {
      return parseReq;
    }

    if (!this.alreadyLooked) {
      this.alreadyLooked = true;
      const parseRefs = findReferences(
        parseReq.parse.tokens,
        parseReq.parse.root
      );

      if (parseRefs?.tables) {
        for (const ref in parseRefs.tables) {
          that.root.schemaZone.reference(ref, parseRefs.tables[ref]);
        }
      }

      if (parseRefs?.urls) {
        for (const relativeRef in parseRefs.urls) {
          const firstRef = parseRefs.urls[relativeRef];
          try {
            const ref = new URL(relativeRef, that.sourceURL).toString();
            that.addChild(ref);
            that.root.importZone.reference(ref, firstRef);
          } catch (err) {
            // This import spec is so bad the URL library threw up, this
            // may be impossible, because it will append any garbage
            // to the known good rootURL assuming it is relative
            that.root.logger.log({
              sourceURL: that.sourceURL,
              message: `Malformed URL '${relativeRef}'"`,
              ...firstRef,
            });
          }
        }
      }
    }

    if (that.root.logger.hasErrors()) {
      // Since we knew we parsed without errors, this would only be from
      // having a malformed URL on an import reference.
      return null;
    }

    let allMissing: DataRequestResponse = {};
    const missingTables = that.root.schemaZone.getUndefined();
    if (missingTables) {
      allMissing = { tables: missingTables };
    }

    const missingImports = that.root.importZone.getUndefined();
    if (missingImports) {
      allMissing = { ...allMissing, urls: missingImports };
    }

    if (isNeedResponse(allMissing)) {
      return allMissing;
    }

    for (const child of that.childTranslators.values()) {
      const kidNeeds = child.importsAndTablesStep.step(child);
      if (isNeedResponse(kidNeeds)) {
        return kidNeeds;
      }
    }

    return null;
  }
}

interface SQLExploreRef {
  ref?: ast.SQLSource;
  def?: ast.SQLStatement;
}

class ASTStep implements TranslationStep {
  response?: ASTResponse;
  private walked = false;
  constructor(readonly importStep: ImportsAndTablesStep) {}

  step(that: MalloyTranslation): ASTResponse {
    if (this.response) {
      return this.response;
    }

    const mustResolve = this.importStep.step(that);
    if (mustResolve) {
      return mustResolve;
    }
    const parseResponse = that.parseStep.response;
    // Errors in self or children will show up here ..
    if (that.root.logger.hasErrors()) {
      this.response = that.fatalErrors();
      return this.response;
    }

    const parse = parseResponse?.parse;
    if (!parse) {
      throw new Error(
        "TRANSLATOR INTERNAL ERROR: Translator parse response had no errors, but also no parser"
      );
    }
    const secondPass = new MalloyToAST(parse, that.root.logger);
    const newAst = secondPass.visit(parse.root);
    if (that.root.logger.hasErrors()) {
      this.response = that.fatalErrors();
      return this.response;
    }

    if (newAst.elementType === "unimplemented") {
      throw new Error("TRANSLATOR INTERNAL ERROR: Unimplemented AST node");
    }

    // I kind of think table refs should probably also be collected here
    // instead of in the parse step. Note to myself, do that someday.
    const sqlExplores: Record<string, SQLExploreRef> = {};
    if (!this.walked) {
      newAst.walk((walkedTo: ast.MalloyElement): void => {
        if (walkedTo instanceof ast.SQLSource) {
          if (!sqlExplores[walkedTo.name]) {
            sqlExplores[walkedTo.name] = {};
          }
          sqlExplores[walkedTo.name].ref = walkedTo;
        } else if (walkedTo instanceof ast.SQLStatement && walkedTo.is) {
          if (!sqlExplores[walkedTo.is]) {
            sqlExplores[walkedTo.is] = {};
          }
          sqlExplores[walkedTo.is].def = walkedTo;
        } else if (walkedTo instanceof ast.Unimplemented) {
          walkedTo.log("INTERNAL COMPILER ERROR: Untranslated parse node");
        }
      });
      this.walked = true;
    }
    // If there is a partial ast ...
    if (that.root.logger.hasErrors()) {
      this.response = that.fatalErrors();
      return this.response;
    }

    // Make sure there is a request/reference for all explored-sql entities
    const sqlZone = that.root.sqlQueryZone;
    for (const sqlExploreRef in sqlExplores) {
      const sqlExplore = sqlExplores[sqlExploreRef];
      if (sqlExplore.ref && sqlExplore.def) {
        const sqlRef: SQLReferenceData = {
          sql: sqlExplore.def.stmts,
          connection: sqlExplore.def.connectionName,
        };
        const refKey = sqlZone.refKey(sqlRef);
        that.root.sqlQueryZone.reference(refKey, sqlExplore.def.location);
      }
    }

    const missingSqlSchema = sqlZone.getUndefined();
    if (missingSqlSchema) {
      const sqlRefs = missingSqlSchema.map((key) => sqlZone.keyed[key]);
      return { sqlRefs };
    }

    newAst.setTranslator(that);
    this.response = {
      ...that.errors(), // these errors will by definition all be warnings
      ast: newAst,
      final: true,
    };
    return this.response;
  }
}

class MetadataStep implements TranslationStep {
  response?: MetadataResponse;
  constructor(readonly parseStep: ParseStep) {}

  step(that: MalloyTranslation): MetadataResponse {
    if (!this.response) {
      const tryParse = this.parseStep.step(that);
      if (!tryParse.parse) {
        return tryParse;
      } else {
        // Wrap the parse tree walker in a try block -- if the parse is bad, this walk
        // could result in unexpected errors due to the parse tree not looking as expected.
        // We still want to attempt to walk the tree, to preserve document symbols even
        // when there's a bad parse, but we also want to be safe about it.
        let symbols;
        try {
          symbols = walkForDocumentSymbols(
            tryParse.parse.tokens,
            tryParse.parse.root
          );
        } catch {
          // Do nothing, symbols already `undefined`
        }
        let walkHighlights: DocumentHighlight[];
        try {
          walkHighlights = walkForDocumentHighlights(
            tryParse.parse.tokens,
            tryParse.parse.root
          );
        } catch {
          walkHighlights = [];
        }
        this.response = {
          symbols,
          highlights: sortHighlights([
            ...passForHighlights(tryParse.parse.tokens),
            ...walkHighlights,
          ]),
          final: true,
        };
      }
    }
    return this.response;
  }
}

<<<<<<< HEAD
  completions(position: {
    line: number;
    character: number;
  }): CompletionsResponse {
    const tryParse = this.getParseResponse();
    if (!tryParse.parse) {
      return tryParse;
    } else {
      let completions: DocumentCompletion[];
      try {
        completions = walkForDocumentCompletions(
          tryParse.parse.tokens,
          tryParse.parse.root,
          position
        );
      } catch {
        completions = [];
      }
      return {
        ...tryParse,
        completions,
      };
    }
  }

  translate(extendingModel?: ModelDef): TranslateResponse {
    if (this.translateResponse) {
      return this.translateResponse;
=======
class TranslateStep implements TranslationStep {
  response?: TranslateResponse;
  constructor(readonly astStep: ASTStep) {}

  step(that: MalloyTranslation, extendingModel?: ModelDef): TranslateResponse {
    if (this.response) {
      return this.response;
>>>>>>> 005896e0
    }

    const astResponse = this.astStep.step(that);
    if (isNeedResponse(astResponse)) {
      return astResponse;
    }
    if (!astResponse.ast) {
      this.response = astResponse;
      return this.response;
    }

    if (that.grammarRule === "malloyDocument") {
      if (astResponse.ast instanceof ast.Document) {
        const doc = astResponse.ast;
        that.modelDef = doc.getModelDef(extendingModel);
        that.queryList = doc.queryList;
      } else {
        that.root.logger.log({
          sourceURL: that.sourceURL,
          message: `'${that.sourceURL}' did not parse to malloy document`,
        });
      }
    }

    if (that.root.logger.hasErrors()) {
      this.response = that.fatalErrors();
    } else {
      this.response = {
        translated: {
          modelDef: that.modelDef,
          queryList: that.queryList,
        },
        ...that.errors(),
        final: true,
      };
    }
    return this.response;
  }
}

export abstract class MalloyTranslation {
  abstract root: MalloyTranslator;
  childTranslators: Map<string, MalloyTranslation>;
  urlIsFullPath?: boolean;
  queryList: Query[] = [];
  modelDef: ModelDef;

  readonly parseStep: ParseStep;
  readonly importsAndTablesStep: ImportsAndTablesStep;
  readonly astStep: ASTStep;
  readonly metadataStep: MetadataStep;
  readonly translateStep: TranslateStep;

  constructor(
    readonly sourceURL: string,
    public grammarRule = "malloyDocument"
  ) {
    this.childTranslators = new Map<string, MalloyTranslation>();
    this.modelDef = {
      name: sourceURL,
      exports: [],
      contents: {},
    };
    /**
     * This is sort of the makefile for the translation, all the steps
     * and the dependencies of the steps are declared here. Then when
     * a translator method is called which needs the result of a step,
     * it asks the step what it needs to complete, and all the right
     * things will happen automatically.
     */
    this.parseStep = new ParseStep();
    this.metadataStep = new MetadataStep(this.parseStep);
    this.importsAndTablesStep = new ImportsAndTablesStep(this.parseStep);
    this.astStep = new ASTStep(this.importsAndTablesStep);
    this.translateStep = new TranslateStep(this.astStep);
  }

  addChild(url: string): void {
    if (!this.childTranslators.get(url)) {
      this.childTranslators.set(url, new MalloyChildTranslator(url, this.root));
    }
  }

  fatalErrors(): FatalResponse {
    return {
      final: true,
      errors: [...this.root.logger.getLog()],
    };
  }

  /**
   * The error log can grow as progressively deeper questions are asked.
   * When returning "errors so far", make a snapshot.
   */
  errors(): ErrorResponse {
    const errors = this.root.logger.getLog();
    return { errors: [...errors] };
  }

  prettyErrors(): string {
    let lovely = "";
    let inFile = "";
    const lineMap: Record<string, string[]> = {};
    for (const entry of this.root.logger.getLog()) {
      let cooked = entry.message;
      if (entry.begin && entry.begin.line) {
        const lineNo = entry.begin.line;
        if (this.sourceURL) {
          if (lineMap[this.sourceURL] === undefined) {
            const sourceFile = this.root.importZone.get(this.sourceURL);
            if (sourceFile) {
              lineMap[this.sourceURL] = sourceFile.split("\n");
            }
          }
          if (lineMap[this.sourceURL]) {
            const errorLine = lineMap[this.sourceURL][lineNo - 1];
            cooked = `line ${lineNo}: ${entry.message}\n  | ${errorLine}`;
            if (entry.begin.char !== undefined && entry.begin.char >= 0) {
              cooked = cooked + `\n  | ${" ".repeat(entry.begin.char)}^`;
            }
          } else {
            cooked =
              `line ${lineNo}` +
              `:char ${entry.begin?.char || "?"}` +
              `:${entry.message}`;
          }
        }
      }
      if (inFile !== this.sourceURL) {
        cooked = `FILE: ${this.sourceURL}\n` + cooked;
        inFile = this.sourceURL;
      }
      if (lovely !== "") {
        lovely = `${lovely}\n${cooked}`;
      } else {
        lovely = cooked;
      }
    }
    return lovely;
  }

  getChildExports(importURL: string): NamedStructDefs {
    const childURL = new URL(importURL, this.sourceURL).toString();
    const child = this.childTranslators.get(childURL);
    if (child) {
      child.translate();
      const exports: NamedStructDefs = {};
      for (const fromChild of child.modelDef.exports) {
        const modelEntry = child.modelDef.contents[fromChild];
        if (modelEntry.type === "struct") {
          exports[fromChild] = modelEntry;
        }
      }
      return exports;
    }
    return {};
  }

  translate(extendingModel?: ModelDef): TranslateResponse {
    return this.translateStep.step(this, extendingModel);
  }

  metadata(): MetadataResponse {
    return this.metadataStep.step(this);
  }
}

class MalloyChildTranslator extends MalloyTranslation {
  constructor(rootURL: string, readonly root: MalloyTranslator) {
    super(rootURL);
  }
}

/**
 * The main interface to Malloy tranlsation. It has a call pattern
 * similar to a server. Once a translator is instantiated
 * you can request tralnsations repeatedly. Responses to that request
 * will either be "NeedResponse" or "TranslateResponse" objects. The
 * correct pattern is to call "translation" in a loop, calling
 * "update" in response to each "NeedResponse" until a "TranslateResponse"
 * is returned. If you get a response with "final:true", there is
 * no need to call again, the translation is finished or error'd.
 */
export class MalloyTranslator extends MalloyTranslation {
  schemaZone = new Zone<StructDef>();
  importZone = new Zone<string>();
  sqlQueryZone = new SQLExploreZone();
  logger = new MessageLog();
  readonly root: MalloyTranslator;
  constructor(rootURL: string, preload: ParseUpdate | null = null) {
    super(rootURL);
    this.root = this;
    if (preload) {
      this.update(preload);
    }
  }

  update(dd: ParseUpdate): void {
    this.schemaZone.updateFrom(dd.tables, dd.errors?.tables);
    this.importZone.updateFrom(dd.urls, dd.errors?.urls);
    this.sqlQueryZone.updateFrom(dd.sqlRefs, dd.errors?.sqlRefs);
  }
}

interface ErrorData {
  tables: Record<string, string>;
  urls: Record<string, string>;
  sqlRefs: Record<string, string>;
}

export interface URLData {
  urls: ZoneData<string>;
}
export interface SchemaData {
  tables: ZoneData<StructDef>;
}
export interface SQLSchemaData {
  sqlRefs: ZoneData<StructDef>;
}
export interface UpdateData extends URLData, SchemaData, SQLSchemaData {
  errors: Partial<ErrorData>;
}
export type ParseUpdate = Partial<UpdateData>;<|MERGE_RESOLUTION|>--- conflicted
+++ resolved
@@ -141,25 +141,11 @@
 }
 type MetadataResponse = Partial<Metadata>;
 
-<<<<<<< HEAD
 interface Completions extends NeededData, ErrorResponse, FinalResponse {
   completions: DocumentCompletion[];
 }
 type CompletionsResponse = Partial<Completions>;
 
-export abstract class MalloyTranslation {
-  abstract root: MalloyTranslator;
-  private parse?: ParseMalloy;
-  private parseResponse?: ParseResponse;
-  private astResponse?: ASTResponse;
-  protected translateResponse?: TranslateResponse;
-  private metadataResponse?: MetadataResponse;
-  private childTranslators: Map<string, MalloyTranslation>;
-  private urlIsFullPath?: boolean;
-  private queryList: Query[] = [];
-  private findReferences = true;
-  protected modelDef: ModelDef;
-=======
 interface TranslatedResponseData
   extends NeededData,
     ErrorResponse,
@@ -169,7 +155,6 @@
     queryList: Query[];
   };
 }
->>>>>>> 005896e0
 
 export type TranslateResponse = Partial<TranslatedResponseData>;
 
@@ -529,36 +514,6 @@
   }
 }
 
-<<<<<<< HEAD
-  completions(position: {
-    line: number;
-    character: number;
-  }): CompletionsResponse {
-    const tryParse = this.getParseResponse();
-    if (!tryParse.parse) {
-      return tryParse;
-    } else {
-      let completions: DocumentCompletion[];
-      try {
-        completions = walkForDocumentCompletions(
-          tryParse.parse.tokens,
-          tryParse.parse.root,
-          position
-        );
-      } catch {
-        completions = [];
-      }
-      return {
-        ...tryParse,
-        completions,
-      };
-    }
-  }
-
-  translate(extendingModel?: ModelDef): TranslateResponse {
-    if (this.translateResponse) {
-      return this.translateResponse;
-=======
 class TranslateStep implements TranslationStep {
   response?: TranslateResponse;
   constructor(readonly astStep: ASTStep) {}
@@ -566,7 +521,6 @@
   step(that: MalloyTranslation, extendingModel?: ModelDef): TranslateResponse {
     if (this.response) {
       return this.response;
->>>>>>> 005896e0
     }
 
     const astResponse = this.astStep.step(that);
@@ -732,6 +686,31 @@
   metadata(): MetadataResponse {
     return this.metadataStep.step(this);
   }
+
+  completions(position: {
+    line: number;
+    character: number;
+  }): CompletionsResponse {
+    const tryParse = this.parseStep.step(this);
+    if (!tryParse.parse) {
+      return tryParse;
+    } else {
+      let completions: DocumentCompletion[];
+      try {
+        completions = walkForDocumentCompletions(
+          tryParse.parse.tokens,
+          tryParse.parse.root,
+          position
+        );
+      } catch {
+        completions = [];
+      }
+      return {
+        ...tryParse,
+        completions,
+      };
+    }
+  }
 }
 
 class MalloyChildTranslator extends MalloyTranslation {
