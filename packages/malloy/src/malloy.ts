/*
 * Copyright 2021 Google LLC
 *
 * This program is free software; you can redistribute it and/or
 * modify it under the terms of the GNU General Public License
 * version 2 as published by the Free Software Foundation.
 *
 * This program is distributed in the hope that it will be useful,
 * but WITHOUT ANY WARRANTY; without even the implied warranty of
 * MERCHANTABILITY or FITNESS FOR A PARTICULAR PURPOSE. See the
 * GNU General Public License for more details.
 */

import { Connection } from "./connection";
import {
  DocumentHighlight as DocumentHighlightDefinition,
  DocumentSymbol as DocumentSymbolDefinition,
  LogMessage,
  MalloyTranslator,
} from "./lang";
import {
  CompiledQuery,
  FieldBooleanDef,
  FieldDateDef,
  FieldNumberDef,
  FieldStringDef,
  FieldTimestampDef,
  FieldTypeDef,
  FilterExpression,
  ModelDef,
  Query as InternalQuery,
  QueryData,
  QueryDataRow,
  QueryModel,
  QueryResult,
  StructDef,
  TurtleDef,
} from "./model";
import {
  LookupSQLRunner,
  LookupSchemaReader,
  ModelString,
  ModelURL,
  QueryString,
  QueryURL,
  URL,
  URLReader,
} from "./runtime_types";

export interface Loggable {
  // eslint-disable-next-line @typescript-eslint/no-explicit-any
  debug: (message?: any, ...optionalParams: any[]) => void;
  // eslint-disable-next-line @typescript-eslint/no-explicit-any
  info: (message?: any, ...optionalParams: any[]) => void;
  // eslint-disable-next-line @typescript-eslint/no-explicit-any
  warn: (message?: any, ...optionalParams: any[]) => void;
  // eslint-disable-next-line @typescript-eslint/no-explicit-any
  error: (message?: any, ...optionalParams: any[]) => void;
}

async function getURLAndContents(urlReader: URLReader, source: URL | string) {
  if (source instanceof URL) {
    const contents = await urlReader.readURL(source);
    return { contents, url: source };
  } else {
    return {
      contents: source,
      url: URL.fromString("internal://internal.malloy"),
    };
  }
}

export class Malloy {
  // TODO load from file built during release
  public static get version(): string {
    return "0.0.1";
  }

  public static db: Connection;
  private static _log: Loggable;

  public static get log(): Loggable {
    return Malloy._log || console;
  }

  public static setLogger(log: Loggable): void {
    Malloy._log = log;
  }

<<<<<<< HEAD
  public static parse(source: string, url?: URL): Parse {
=======
  private static _parse(source: string, url?: URL): Parse {
>>>>>>> 561a83b1
    if (url === undefined) {
      url = URL.fromString("internal://internal.malloy");
    }
    const translator = new MalloyTranslator(url.toString(), {
      urls: { [url.toString()]: source },
    });
    return new Parse(translator);
  }

<<<<<<< HEAD
  public static async compile(
    urlReader: URLReader,
    lookupSchemaReader: LookupSchemaReader,
    parse: Parse,
    model?: Model
  ): Promise<Model> {
=======
  /**
   * Parse a Malloy document by URL.
   *
   * @param url The URL of the Malloy document to parse.
   * @param urlReader Object capable of fetching URL contents.
   * @returns A (promise of a) `Parse` result.
   */
  public static parse({
    url,
    urlReader,
  }: {
    url: URL;
    urlReader: URLReader;
  }): Promise<Parse>;
  /**
   * Parse a Malloy document by contents.
   *
   * @param url The URL of the Malloy document to parse (optional).
   * @param source The contents of the Malloy document to parse.
   * @returns A `Parse` result.
   */
  public static parse({ source, url }: { url?: URL; source: string }): Parse;
  public static parse({
    url,
    urlReader,
    source,
  }: {
    url?: URL;
    source?: string;
    urlReader?: URLReader;
  }): Parse | Promise<Parse> {
    if (source !== undefined) {
      return Malloy._parse(source, url);
    } else {
      if (urlReader === undefined) {
        throw new Error("Internal Error: urlReader is required.");
      }
      if (url === undefined) {
        throw new Error(
          "Internal Error: url is required if source not present."
        );
      }
      return urlReader.readURL(url).then((source) => {
        return Malloy._parse(source, url);
      });
    }
  }

  /**
   * Compile a parsed Malloy document.
   *
   * @param urlReader Object capable of reading contents of a URL.
   * @param lookupSchemaReader Mapping of connection names to objects capable of reading Malloy schemas.
   * @param parse The parsed Malloy document.
   * @param model A compiled model to build upon (optional).
   * @returns A (promise of a) compiled `Model`.
   */
  public static async compile({
    urlReader,
    lookupSchemaReader,
    parse,
    model,
  }: {
    urlReader: URLReader;
    lookupSchemaReader: LookupSchemaReader;
    parse: Parse;
    model?: Model;
  }): Promise<Model> {
>>>>>>> 561a83b1
    const translator = parse._getTranslator();
    translator.translate(model?._getModelDef());
    // eslint-disable-next-line no-constant-condition
    while (true) {
      const result = translator.translate();
      if (result.final) {
        if (result.translated) {
          return new Model(
            result.translated.modelDef,
            result.translated.queryList
          );
        } else {
          const errors = result.errors || [];
          throw new MalloyError(
            `Error(s) compiling model: ${errors[0]?.message}.`,
            errors
          );
        }
      } else if (result.urls) {
        for (const neededUrl of result.urls) {
          if (neededUrl.startsWith("internal://")) {
            throw new Error(
              "In order to use relative imports, you must compile a file via a URL."
            );
          }
          const neededText = await urlReader.readURL(URL.fromString(neededUrl));
          const urls = { [neededUrl]: neededText };
          translator.update({ urls });
        }
      } else if (result.tables) {
        // collect tables by connection name since there may be multiple connections
        const tablesByConnection: Map<
          string | undefined,
          Array<string>
        > = new Map();
        for (const connectionTableString of result.tables) {
          const { connectionName, tableName } = parseTableName(
            connectionTableString
          );

          let connectionToTablesMap = tablesByConnection.get(connectionName);
          if (!connectionToTablesMap) {
            connectionToTablesMap = [tableName];
          } else {
            connectionToTablesMap.push(tableName);
          }
          tablesByConnection.set(connectionName, connectionToTablesMap);
        }

        // iterate over connections, fetching schema for all missing tables
        for (const [connectionName, tableNames] of tablesByConnection) {
          const schemaFetcher = await lookupSchemaReader.lookupSchemaReader(
            connectionName
          );
          const tables = await schemaFetcher.fetchSchemaForTables(tableNames);
          translator.update({ tables });
        }
      }
    }
  }

<<<<<<< HEAD
  public static async run(
    lookupSQLRunner: LookupSQLRunner,
    preparedResult: PreparedResult
  ): Promise<Result> {
=======
  /**
   * Run a fully-prepared query.
   *
   * @param lookupSQLRunner A mapping from connection names to objects capable of running SQL.
   * @param preparedResult A fully-prepared query which is ready to run (a `PreparedResult`).
   * @returns Query result data and associated metadata.
   */
  public static async run({
    lookupSQLRunner,
    preparedResult,
  }: {
    lookupSQLRunner: LookupSQLRunner;
    preparedResult: PreparedResult;
  }): Promise<Result> {
>>>>>>> 561a83b1
    const sqlRunner = await lookupSQLRunner.lookupSQLRunner(
      preparedResult.getConnectionName()
    );
    const result = await sqlRunner.runSQL(preparedResult.getSQL());
<<<<<<< HEAD
    return new Result(
      {
        ...preparedResult._getRawQuery(),
        result: result.rows,
        totalRows: result.totalRows,
      },
      preparedResult._getModelDef()
    );
=======
    return new Result({
      ...preparedResult._getRawQuery(),
      result: result.rows,
      totalRows: result.totalRows,
    });
>>>>>>> 561a83b1
  }
}

/**
 * A Malloy error, which may contain log messages produced during compilation.
 */
export class MalloyError extends Error {
  /**
   * An array of log messages produced during compilation.
   */
  public readonly log: LogMessage[];

  constructor(message: string, log: LogMessage[] = []) {
    super(message);
    this.log = log;
  }
}

/**
 * A compiled Malloy document.
 */
export class Model {
  private modelDef: ModelDef;
  private queryList: InternalQuery[];

  constructor(modelDef: ModelDef, queryList: InternalQuery[]) {
    this.modelDef = modelDef;
    this.queryList = queryList;
  }

  /**
   * Retrieve a prepared query by the name of a query at the top level of the model.
   *
   * @param queryName Name of the query to retrieve.
   * @returns A prepared query.
   */
  public getPreparedQueryByName(queryName: string): PreparedQuery {
    const struct = this.modelDef.structs[queryName];
    if (struct.type === "struct") {
      const source = struct.structSource;
      if (source.type === "query") {
        return new PreparedQuery(source.query, this.modelDef, queryName);
      }
    }

    throw new Error("Given query name does not refer to a named query.");
  }

  /**
   * Retrieve a prepared query by the index of an unnamed query at the top level of a model.
   *
   * @param index The index of the query to retrieve.
   * @returns A prepared query.
   */
  public getPreparedQueryByIndex(index: number): PreparedQuery {
    if (index < 0) {
      throw new Error(`Invalid index ${index}.`);
    } else if (index >= this.queryList.length) {
      throw new Error(`Query index ${index} is out of bounds.`);
    }
    return new PreparedQuery(this.queryList[index], this.modelDef);
  }

  /**
   * Retrieve a prepared query for the final unnamed query at the top level of a model.
   *
   * @returns A prepared query.
   */
  public getPreparedQuery(): PreparedQuery {
    if (this.queryList.length < 0) {
      throw new Error("Model has no queries.");
    }
    return new PreparedQuery(
      this.queryList[this.queryList.length - 1],
      this.modelDef
    );
  }

  /**
   * Retrieve an `Explore` from the model by name.
   *
   * @param name The name of the `Explore` to retrieve.
   * @returns An `Explore`.
   */
  public getExploreByName(name: string): Explore {
    return new Explore(this.modelDef.structs[name]);
  }

  /**
   * Get an array of `Explore`s contained in the model.
   *
   * @returns An array of `Explore`s contained in the model.
   */
  public getExplores(): Explore[] {
    return Object.keys(this.modelDef.structs).map((name) =>
      this.getExploreByName(name)
    );
  }

  public _getModelDef(): ModelDef {
    return this.modelDef;
  }
}

/**
 * A prepared query which has all the necessary information to produce its SQL.
 */
export class PreparedQuery {
  private _modelDef: ModelDef;
  private _query: InternalQuery;
  private name?: string;

  constructor(query: InternalQuery, model: ModelDef, name?: string) {
    this._query = query;
    this._modelDef = model;
    this.name = name;
  }

  /**
   * Generate the SQL for this query.
   *
   * @returns A fully-prepared query (which contains the generated SQL).
   */
  public getPreparedResult(): PreparedResult {
    const queryModel = new QueryModel(this._modelDef);
    const translatedQuery = queryModel.compileQuery(this._query);
    return new PreparedResult(
      {
        queryName: this.name || translatedQuery.queryName,
        ...translatedQuery,
      },
      this._modelDef
    );
  }
}

function parseTableName(connectionTableString: string) {
  const [firstPart, secondPart] = connectionTableString.split(":");
  if (secondPart) {
    return { connectionName: firstPart, tableName: secondPart };
  } else {
    return { tableName: firstPart };
  }
}

<<<<<<< HEAD
export class Parse {
  translator: MalloyTranslator;
=======
/**
 * A parsed Malloy document.
 */
export class Parse {
  private translator: MalloyTranslator;
>>>>>>> 561a83b1

  constructor(translator: MalloyTranslator) {
    this.translator = translator;
  }

<<<<<<< HEAD
  getHighlights(): DocumentHighlight[] {
=======
  /**
   * Retrieve the document highlights for the parsed document.
   *
   * These highlights represent the parsed tokens contained in the document,
   * and may be used for syntax highlighting in an IDE, for example.
   *
   * @returns An array of document highlights.
   */
  public getHighlights(): DocumentHighlight[] {
>>>>>>> 561a83b1
    return (this.translator.metadata().highlights || []).map(
      (highlight) => new DocumentHighlight(highlight)
    );
  }

<<<<<<< HEAD
  getSymbols(): DocumentSymbol[] {
=======
  /**
   * Retrieve the symbols defined in the parsed document.
   *
   * These symbols represent any object defined (e.g. `Query`s and `Explore`s)
   * in the document.
   *
   * @returns An array of document symbols.
   */
  public getSymbols(): DocumentSymbol[] {
>>>>>>> 561a83b1
    return (this.translator.metadata().symbols || []).map(
      (symbol) => new DocumentSymbol(symbol)
    );
  }

<<<<<<< HEAD
  _getTranslator(): MalloyTranslator {
=======
  public _getTranslator(): MalloyTranslator {
>>>>>>> 561a83b1
    return this.translator;
  }
}

<<<<<<< HEAD
=======
/**
 * A document highlight.
 *
 * Represents a parsed token contained in a Malloy document
 * and may be used for syntax highlighting in an IDE, for example.
 */
>>>>>>> 561a83b1
export class DocumentHighlight {
  private range: DocumentRange;
  private type: string;

  constructor(documentHighlight: DocumentHighlightDefinition) {
    this.range = new DocumentRange(
      new DocumentPosition(
        documentHighlight.range.start.line,
        documentHighlight.range.start.character
      ),
      new DocumentPosition(
        documentHighlight.range.end.line,
        documentHighlight.range.end.character
      )
    );
    this.type = documentHighlight.type;
  }

<<<<<<< HEAD
=======
  /**
   * @returns The range of characters this highlight spans within its source document.
   */
>>>>>>> 561a83b1
  getRange(): DocumentRange {
    return this.range;
  }

<<<<<<< HEAD
=======
  /**
   * @returns The type of highlight, which may be any `HighlightType`.
   */
>>>>>>> 561a83b1
  getType(): string {
    return this.type;
  }
}

<<<<<<< HEAD
=======
/**
 * A range of characters within a Malloy document.
 */
>>>>>>> 561a83b1
export class DocumentRange {
  private start: DocumentPosition;
  private end: DocumentPosition;

  constructor(start: DocumentPosition, end: DocumentPosition) {
    this.start = start;
    this.end = end;
  }
<<<<<<< HEAD

  public getStart(): DocumentPosition {
    return this.start;
  }

  public getEnd(): DocumentPosition {
    return this.end;
  }

  toJSON(): {
=======

  /**
   * @returns The position of the first character in the range.
   */
  public getStart(): DocumentPosition {
    return this.start;
  }

  /**
   * @returns The position of the last character in the range.
   */
  public getEnd(): DocumentPosition {
    return this.end;
  }

  /**
   * @returns This range in JSON format.
   */
  public toJSON(): {
>>>>>>> 561a83b1
    start: { line: number; character: number };
    end: { line: number; character: number };
  } {
    return {
      start: this.start.toJSON(),
      end: this.end.toJSON(),
    };
  }
}

<<<<<<< HEAD
=======
/**
 * A position within a Malloy document.
 */
>>>>>>> 561a83b1
export class DocumentPosition {
  private line: number;
  private character: number;

  constructor(line: number, character: number) {
    this.line = line;
    this.character = character;
  }

<<<<<<< HEAD
  getLine(): number {
    return this.line;
  }

  getCharacter(): number {
    return this.character;
  }

  toJSON(): { line: number; character: number } {
=======
  /**
   * @returns The line number of the position.
   */
  public getLine(): number {
    return this.line;
  }

  /**
   * @returns The character index on the line `this.getLine()`.
   */
  public getCharacter(): number {
    return this.character;
  }

  /**
   * @returns This position in JSON format.
   */
  public toJSON(): { line: number; character: number } {
>>>>>>> 561a83b1
    return { line: this.line, character: this.character };
  }
}

<<<<<<< HEAD
=======
/**
 * A symbol defined in a Malloy document.
 *
 * Represents any object defined (e.g. `Query`s and `Explore`s) in the document.
 */
>>>>>>> 561a83b1
export class DocumentSymbol {
  private range: DocumentRange;
  private type: string;
  private name: string;
  private children: DocumentSymbol[];

  constructor(documentSymbol: DocumentSymbolDefinition) {
    this.range = new DocumentRange(
      new DocumentPosition(
        documentSymbol.range.start.line,
        documentSymbol.range.start.character
      ),
      new DocumentPosition(
        documentSymbol.range.end.line,
        documentSymbol.range.end.character
      )
    );
    this.type = documentSymbol.type;
    this.name = documentSymbol.name;
    this.children = documentSymbol.children.map(
      (child) => new DocumentSymbol(child)
    );
  }

<<<<<<< HEAD
  getRange(): DocumentRange {
    return this.range;
  }

  getType(): string {
    return this.type;
  }

  getName(): string {
    return this.name;
  }

  getChildren(): DocumentSymbol[] {
=======
  /**
   * @returns The range of characters in the source Malloy document that define this symbol.
   */
  public getRange(): DocumentRange {
    return this.range;
  }

  /**
   * @returns The type of symbol.
   *
   * Possible values are: `"explore"`, `"query"`, `"field"`, `"turtle"`, `"join"`, or `"unnamed_query"`.
   */
  public getType(): string {
    return this.type;
  }

  /**
   * @returns The name of this symbol, e.g. the `Explore` name or `Query` name.
   *
   * For type `"unnamed_query"`, `getName()` is `"unnamed_query"`.
   */
  public getName(): string {
    return this.name;
  }

  /**
   * @returns An array of document symbols defined inside this document symbol,
   * e.g. fields in an `Explore`.
   */
  public getChildren(): DocumentSymbol[] {
>>>>>>> 561a83b1
    return this.children;
  }
}

/**
 * A fully-prepared query containing SQL and metadata required to run the query.
 */
export class PreparedResult {
  protected inner: CompiledQuery;
  protected modelDef: ModelDef;

  constructor(query: CompiledQuery, modelDef: ModelDef) {
    this.inner = query;
    this.modelDef = modelDef;
  }

  /**
   * @returns The name of the connection this query should be run against.
   */
  public getConnectionName(): string {
    return this.inner.connectionName;
  }

<<<<<<< HEAD
  public _getRawQuery(): CompiledQuery {
    return this.inner;
  }

  public _getModelDef(): ModelDef {
    return this.modelDef;
  }

=======
  /**
   * @returns The SQL that should be run against the SQL runner
   * with the connection name `this.getConnectionName()`.
   */
>>>>>>> 561a83b1
  public getSQL(): string {
    return this.inner.sql;
  }

  /**
   * @returns The `Explore` representing the data that will be returned by running this query.
   */
  public getResultExplore(): Explore {
    if (this.inner.structs.length === 0) {
      throw new Error("Malformed query result.");
    }
    const explore = this.inner.structs[this.inner.structs.length - 1];
    const namedExplore = {
      ...explore,
      name: this.inner.queryName || explore.name,
    };
    return new Explore(namedExplore);
  }

<<<<<<< HEAD
  public getSourceExplore(): Explore {
    const name = this.inner.sourceExplore;
    const explore = this.modelDef.structs[name];
    if (explore === undefined) {
      throw new Error("Malformed query result.");
    }
    return new Explore(explore);
=======
  public _getRawQuery(): CompiledQuery {
    return this.inner;
>>>>>>> 561a83b1
  }

  public _getSourceExploreName(): string {
    return this.inner.sourceExplore;
  }

  public _getSourceFilters(): FilterExpression[] {
    return this.inner.sourceFilters || [];
  }
}

/**
 * A URL reader which always throws an error when a URL's contents is requested.
 *
 * Useful for scenarios in which `import` statements are not required.
 */
export class EmptyURLReader implements URLReader {
  async readURL(_url: URL): Promise<string> {
    throw new Error("No files.");
  }
}

/**
 * A URL reader backed by an in-memory mapping of URL contents.
 */
export class InMemoryURLReader implements URLReader {
  private files: Map<string, string>;

  constructor(files: Map<string, string>) {
    this.files = files;
  }

  public async readURL(url: URL): Promise<string> {
    const file = this.files.get(url.toString());
    if (file !== undefined) {
      return Promise.resolve(file);
    } else {
      throw new Error(`File not found '${url}'`);
    }
  }
}

/**
 * A fixed mapping of connection names to connections.
 */
export class FixedConnectionMap implements LookupSchemaReader, LookupSQLRunner {
  private connections: Map<string, Connection>;
  private defaultConnectionName?: string;
  constructor(
    connections: Map<string, Connection>,
    defaultConnectionName?: string
  ) {
    this.connections = connections;
    this.defaultConnectionName = defaultConnectionName;
  }

  /**
   * Get a connection by name.
   *
   * @param connectionName The name of the connection to look up.
   * @returns A `Connection`
   * @throws An `Error` if no connection with the given name exists.
   */
  public async getConnection(connectionName?: string): Promise<Connection> {
    if (connectionName === undefined) {
      if (this.defaultConnectionName !== undefined) {
        connectionName = this.defaultConnectionName;
      } else {
        throw new Error("No default connection.");
      }
    }

    const connection = this.connections.get(connectionName);
    if (connection !== undefined) {
      return Promise.resolve(connection);
    } else {
      throw new Error(`No connection found with name ${connectionName}.`);
    }
  }

  public async lookupSchemaReader(
    connectionName?: string
  ): Promise<Connection> {
    return this.getConnection(connectionName);
  }

  public async lookupSQLRunner(connectionName?: string): Promise<Connection> {
    return this.getConnection(connectionName);
  }
}

/**
 * The relationship of an `Explore` to its source.
 */
export enum SourceRelationship {
  /**
   * The `Explore` is nested data within the source's rows.
   */
  Nested = "nested",

  // TODO document this
  Condition = "condition",

  /**
   * The `Explore` is the base table.
   */
  BaseTable = "base_table",

  /**
   * The `Explore` is joined to its source by a foreign key.
   */
  ForeignKey = "foreign_key",

  // TODO document this
  Inline = "inline",
}

class Entity {
  private readonly name: string;
  protected readonly parent?: Explore;
  private readonly source?: Entity;

  constructor(name: string, parent?: Explore, source?: Entity) {
    this.name = name;
    this.parent = parent;
    this.source = source;
  }

  public getSource(): Entity | undefined {
    return this.source;
  }

  public getName(): string {
    return this.name;
  }

  public getSourceClasses(): string[] {
    const sourceClasses = [];
    const source = this.getSource();
    if (source) {
      sourceClasses.push(source.getName());
    }
    sourceClasses.push(this.getName());
    return sourceClasses;
  }

  public hasParentExplore(): this is Field {
    return this.parent !== undefined;
  }

  isExplore(): this is Explore {
    return this instanceof Explore;
  }

  isQuery(): this is Query {
    return this instanceof QueryField;
  }

  isMeasureLike(): boolean {
    return (
      this.hasParentExplore() && (!this.isAtomicField() || this.isAggregate())
    );
  }

  isDimensional(): boolean {
    return (
      this.hasParentExplore() && this.isAtomicField() && !this.isAggregate()
    );
  }
}

export type Field = AtomicField | QueryField | ExploreField;

<<<<<<< HEAD
export class Explore extends Entity {
=======
/**
 * An explore contained within a Malloy document.
 */
export class Explore {
>>>>>>> 561a83b1
  protected readonly structDef: StructDef;
  protected readonly parentExplore?: Explore;
  private fields: Map<string, Field> | undefined;
  private sourceExplore: Explore | undefined;

<<<<<<< HEAD
  public getName(): string {
    return this.structDef.as || this.structDef.name;
  }

  constructor(structDef: StructDef, parentExplore?: Explore, source?: Explore) {
    super(structDef.as || structDef.name, parentExplore, source);
=======
  constructor(structDef: StructDef, parentExplore?: Explore) {
>>>>>>> 561a83b1
    this.structDef = structDef;
    this.parentExplore = parentExplore;
    this.sourceExplore = source;
  }

  public getSource(): Explore | undefined {
    return this.sourceExplore;
  }

  /**
   * @returns The name of the explore.
   */
  public getName(): string {
    return this.structDef.as || this.structDef.name;
  }

  public getQueryByName(name: string): PreparedQuery {
    const internalQuery: InternalQuery = {
      type: "query",
      structRef: this.structDef,
      pipeline: [
        {
          type: "reduce",
          fields: [name],
        },
      ],
    };
    return new PreparedQuery(internalQuery, this.getModelDef());
  }

  private getModelDef(): ModelDef {
    return {
      name: "generated_model",
      exports: [],
      structs: { [this.structDef.name]: this.structDef },
    };
  }

  public getSingleExploreModel(): Model {
    return new Model(this.getModelDef(), []);
  }

  private getFieldMap(): Map<string, Field> {
    const sourceExplore = this.getSource();
    const sourceFields = sourceExplore?.getFieldMap() || new Map();
    if (this.fields === undefined) {
      this.fields = new Map(
        this.structDef.fields.map((fieldDef) => {
          const name = fieldDef.as || fieldDef.name;
          const sourceField = sourceFields.get(fieldDef.name);
          if (fieldDef.type === "struct") {
            return [name, new ExploreField(fieldDef, this, sourceField)];
          } else if (fieldDef.type === "turtle") {
            return [name, new QueryField(fieldDef, this, sourceField)];
          } else {
            if (fieldDef.type === "string") {
              return [name, new StringField(fieldDef, this, sourceField)];
            } else if (fieldDef.type === "number") {
              return [name, new NumberField(fieldDef, this, sourceField)];
            } else if (fieldDef.type === "date") {
              return [name, new DateField(fieldDef, this, sourceField)];
            } else if (fieldDef.type === "timestamp") {
              return [name, new TimestampField(fieldDef, this, sourceField)];
            } else if (fieldDef.type === "boolean") {
              return [name, new BooleanField(fieldDef, this, sourceField)];
            }
          }
        }) as [string, Field][]
      );
    }
    return this.fields;
  }

  public getFields(): Field[] {
    return [...this.getFieldMap().values()];
  }

  public getFieldByName(fieldName: string): Field {
    const field = this.getFieldMap().get(fieldName);
    if (field === undefined) {
      throw new Error(`No such field ${fieldName}.`);
    }
    return field;
  }

  public getPrimaryKey(): string | undefined {
    return this.structDef.primaryKey;
  }

  public getParentExplore(): Explore | undefined {
    return this.parentExplore;
  }

  public getSourceRelationship(): SourceRelationship {
    switch (this.structDef.structRelationship.type) {
      case "condition":
        return SourceRelationship.Condition;
      case "foreignKey":
        return SourceRelationship.ForeignKey;
      case "inline":
        return SourceRelationship.Inline;
      case "nested":
        return SourceRelationship.Nested;
      case "basetable":
        return SourceRelationship.BaseTable;
    }
  }

  public hasParentExplore(): this is ExploreField {
    return this instanceof ExploreField;
  }

<<<<<<< HEAD
  // TODO wrapper type for FilterExpression
  getFilters(): FilterExpression[] {
    return this.structDef.resultMetadata?.filterList || [];
=======
  public _getStructDef(): StructDef {
    return this.structDef;
>>>>>>> 561a83b1
  }
}

export enum AtomicFieldType {
  String = "string",
  Number = "number",
  Boolean = "boolean",
  Date = "date",
  Timestamp = "timestamp",
}

export class AtomicField extends Entity {
  protected fieldTypeDef: FieldTypeDef;
  protected parent: Explore;

  constructor(
    fieldTypeDef: FieldTypeDef,
    parent: Explore,
    source?: AtomicField
  ) {
    super(fieldTypeDef.as || fieldTypeDef.name, parent, source);
    this.fieldTypeDef = fieldTypeDef;
    this.parent = parent;
  }

  public getType(): AtomicFieldType {
    switch (this.fieldTypeDef.type) {
      case "string":
        return AtomicFieldType.String;
      case "boolean":
        return AtomicFieldType.Boolean;
      case "date":
        return AtomicFieldType.Date;
      case "timestamp":
        return AtomicFieldType.Timestamp;
      case "number":
        return AtomicFieldType.Number;
    }
  }

  public isQueryField(): this is QueryField {
    return false;
  }

  public isExploreField(): this is ExploreField {
    return false;
  }

  public isAtomicField(): this is AtomicField {
    return true;
  }

  public isAggregate(): boolean {
    return !!this.fieldTypeDef.aggregate;
  }

  public getSourceField(): Field {
    throw new Error();
  }

  public getSourceClasses(): string[] {
    const sourceField = this.fieldTypeDef.name || this.fieldTypeDef.as;
    return sourceField ? [sourceField] : [];
  }

  public hasParentExplore(): this is Field {
    return true;
  }

  public isDimensional(): boolean {
    return true;
  }

  public isMeasurelike(): false {
    return false;
  }

  public isString(): this is StringField {
    return this instanceof StringField;
  }

  public isNumber(): this is NumberField {
    return this instanceof NumberField;
  }

  public isDate(): this is DateField {
    return this instanceof DateField;
  }

  public isBoolean(): this is BooleanField {
    return this instanceof BooleanField;
  }

  public isTimestamp(): this is TimestampField {
    return this instanceof TimestampField;
  }

  getParentExplore(): Explore {
    return this.parent;
  }

  getExpression(): string {
    return this.fieldTypeDef.resultMetadata?.sourceExpression || this.getName();
  }
}

export enum DateTimeframe {
  Date = "date",
  Week = "week",
  Month = "month",
  Quarter = "quarter",
  Year = "year",
}

export enum TimestampTimeframe {
  Date = "date",
  Week = "week",
  Month = "month",
  Quarter = "quarter",
  Year = "year",
  Second = "second",
  Hour = "hour",
  Minute = "minute",
}

export class DateField extends AtomicField {
  private fieldDateDef: FieldDateDef;
  constructor(
    fieldDateDef: FieldDateDef,
    parent: Explore,
    source?: AtomicField
  ) {
    super(fieldDateDef, parent, source);
    this.fieldDateDef = fieldDateDef;
  }

  getTimeframe(): DateTimeframe | undefined {
    if (this.fieldDateDef.timeframe === undefined) {
      return undefined;
    }
    switch (this.fieldDateDef.timeframe) {
      case "date":
        return DateTimeframe.Date;
      case "week":
        return DateTimeframe.Week;
      case "month":
        return DateTimeframe.Month;
      case "quarter":
        return DateTimeframe.Quarter;
      case "year":
        return DateTimeframe.Year;
    }
  }
}

export class TimestampField extends AtomicField {
  private fieldTimestampDef: FieldTimestampDef;
  constructor(
    fieldTimestampDef: FieldTimestampDef,
    parent: Explore,
    source?: AtomicField
  ) {
    super(fieldTimestampDef, parent, source);
    this.fieldTimestampDef = fieldTimestampDef;
  }

  getTimeframe(): TimestampTimeframe | undefined {
    if (this.fieldTimestampDef.timeframe === undefined) {
      return undefined;
    }
    switch (this.fieldTimestampDef.timeframe) {
      case "date":
        return TimestampTimeframe.Date;
      case "week":
        return TimestampTimeframe.Week;
      case "month":
        return TimestampTimeframe.Month;
      case "quarter":
        return TimestampTimeframe.Quarter;
      case "year":
        return TimestampTimeframe.Year;
      case "second":
        return TimestampTimeframe.Second;
      case "hour":
        return TimestampTimeframe.Hour;
      case "minute":
        return TimestampTimeframe.Minute;
    }
  }
}

export class NumberField extends AtomicField {
  private fieldNumberDef: FieldNumberDef;
  constructor(
    fieldNumberDef: FieldNumberDef,
    parent: Explore,
    source?: AtomicField
  ) {
    super(fieldNumberDef, parent, source);
    this.fieldNumberDef = fieldNumberDef;
  }
}

export class BooleanField extends AtomicField {
  private fieldBooleanDef: FieldBooleanDef;
  constructor(
    fieldBooleanDef: FieldBooleanDef,
    parent: Explore,
    source?: AtomicField
  ) {
    super(fieldBooleanDef, parent, source);
    this.fieldBooleanDef = fieldBooleanDef;
  }
}

export class StringField extends AtomicField {
  private fieldStringDef: FieldStringDef;
  constructor(
    fieldStringDef: FieldStringDef,
    parent: Explore,
    source?: AtomicField
  ) {
    super(fieldStringDef, parent, source);
    this.fieldStringDef = fieldStringDef;
  }
}

export class Query extends Entity {
  protected turtleDef: TurtleDef;
  private sourceQuery?: Query;

  constructor(turtleDef: TurtleDef, parent?: Explore, source?: Query) {
    super(turtleDef.as || turtleDef.name, parent, source);
    this.turtleDef = turtleDef;
  }

  public getSource(): Query | undefined {
    return this.sourceQuery;
  }
}

export class QueryField extends Query {
  protected parent: Explore;

  constructor(turtleDef: TurtleDef, parent: Explore, source?: Query) {
    super(turtleDef, parent, source);
    this.parent = parent;
  }

  public isQueryField(): this is QueryField {
    return true;
  }

  public isExploreField(): this is ExploreField {
    return false;
  }

  public isAtomicField(): this is AtomicField {
    return false;
  }

  public isDimensional(): false {
    return false;
  }

  public isMeasurelike(): true {
    return true;
  }

  public getSourceClasses(): string[] {
    const sourceField = this.turtleDef.name || this.turtleDef.as;
    return sourceField ? [sourceField] : [];
  }

  public hasParentExplore(): this is Field {
    return true;
  }

  getParentExplore(): Explore {
    return this.parent;
  }

  getExpression(): string {
    return this.getName();
  }
}

export enum JoinRelationship {
  OneToOne = "one_to_one",
  OneToMany = "one_to_many",
  ManyToOne = "many_to_one",
}

export class ExploreField extends Explore {
  protected parentExplore: Explore;

  constructor(structDef: StructDef, parentExplore: Explore, source?: Explore) {
    super(structDef, parentExplore, source);
    this.parentExplore = parentExplore;
  }

  public getJoinRelationship(): JoinRelationship {
    switch (this.structDef.structRelationship.type) {
      case "condition":
      case "foreignKey":
        return JoinRelationship.OneToMany;
      case "inline":
        return JoinRelationship.OneToOne;
      case "nested":
        return JoinRelationship.ManyToOne;
      default:
        throw new Error("An explore field must have a join relationship.");
    }
  }

  public isQueryField(): this is QueryField {
    return false;
  }

  public isExploreField(): this is ExploreField {
    return true;
  }

  public isAtomicField(): this is AtomicField {
    return false;
  }

  public getParentExplore(): Explore {
    return this.parentExplore;
  }

  public getSourceClasses(): string[] {
    const sourceField = this.structDef.name || this.structDef.as;
    return sourceField ? [sourceField] : [];
  }
}

/**
 * An environment for compiling and running Malloy queries.
 */
export class Runtime {
  private urlReader: URLReader;
  private lookupSchemaReader: LookupSchemaReader;
  private lookupSQLRunner: LookupSQLRunner;

  constructor(runtime: LookupSchemaReader & LookupSQLRunner & URLReader);
  constructor(
    urls: URLReader,
    connections: LookupSchemaReader & LookupSQLRunner
  );
  constructor(
    urls: URLReader,
    schemas: LookupSchemaReader,
    connections: LookupSQLRunner
  );
  constructor(connections: LookupSchemaReader & LookupSQLRunner);
  constructor(schemas: LookupSchemaReader, connections: LookupSQLRunner);
  constructor(...args: (URLReader | LookupSchemaReader | LookupSQLRunner)[]) {
    let urlReader: URLReader | undefined;
    let lookupSchemaReader: LookupSchemaReader | undefined;
    let lookupSQLRunner: LookupSQLRunner | undefined;
    for (const arg of args) {
      if (isURLReader(arg)) {
        urlReader = arg;
      }
      if (isLookupSchemaReader(arg)) {
        lookupSchemaReader = arg;
      }
      if (isLookupSQLRunner(arg)) {
        lookupSQLRunner = arg;
      }
    }
    if (urlReader === undefined) {
      urlReader = new EmptyURLReader();
    }
    if (lookupSchemaReader === undefined) {
      throw new Error("A LookupSchemaReader is required.");
    }
    if (lookupSQLRunner === undefined) {
      throw new Error("A LookupSQLReader is required.");
    }
    this.urlReader = urlReader;
    this.lookupSQLRunner = lookupSQLRunner;
    this.lookupSchemaReader = lookupSchemaReader;
  }

<<<<<<< HEAD
=======
  /**
   * @returns The `URLReader` for this runtime instance.
   */
>>>>>>> 561a83b1
  public getURLReader(): URLReader {
    return this.urlReader;
  }

<<<<<<< HEAD
  public getLookupSQLRunner(): LookupSQLRunner {
    return this.lookupSQLRunner;
  }

  public getLookupSchemaReader(): LookupSchemaReader {
    return this.lookupSchemaReader;
=======
  /**
   * @returns The `LookupSQLRunner` for this runtime instance.
   */
  public getLookupSQLRunner(): LookupSQLRunner {
    return this.lookupSQLRunner;
>>>>>>> 561a83b1
  }

  /**
   * @returns The `LookupSchemaReader` for this runtime instance.
   */
  public getLookupSchemaReader(): LookupSchemaReader {
    return this.lookupSchemaReader;
  }

  /**
   * Load a Malloy model by URL or contents.
   *
   * @param source The model URL or contents to load and (eventually) compile.
   * @returns A `ModelMaterializer` capable of materializing the requested model,
   * or loading further related objects.
   */
  public loadModel(source: ModelURL | ModelString): ModelMaterializer {
    return new ModelMaterializer(this, async () => {
<<<<<<< HEAD
      const { url, contents } = await getURLAndContents(this.urlReader, source);
      const parsed = Malloy.parse(contents, url);
      return Malloy.compile(this.urlReader, this.lookupSchemaReader, parsed);
=======
      const parse =
        source instanceof URL
          ? await Malloy.parse({
              url: source,
              urlReader: this.urlReader,
            })
          : Malloy.parse({
              source,
            });
      return Malloy.compile({
        urlReader: this.urlReader,
        lookupSchemaReader: this.lookupSchemaReader,
        parse,
      });
>>>>>>> 561a83b1
    });
  }

  // TODO Consider formalizing this. Perhaps as a `withModel` method,
  //      as well as a `Model.fromModelDefinition` if we choose to expose
  //      `ModelDef` to the world formally. For now, this should only
  //      be used in tests.
  public _loadModelFromModelDef(modelDef: ModelDef): ModelMaterializer {
    return new ModelMaterializer(this, async function materialize() {
      return new Model(modelDef, []);
    });
  }

  /**
   * Load a Malloy query by URL or contents.
   *
   * @param query The query URL or contents to load and (eventually) compile.
   * @returns A `QueryMaterializer` capable of materializing the requested query, running it,
   * or loading further related objects.
   */
  public loadQuery(query: QueryURL | QueryString): QueryMaterializer {
    return this.loadModel(query).loadFinalQuery();
  }

  /**
   * Load a Malloy query by the URL or contents of a Malloy model document
   * and the index of an unnamed query contained in the model.
   *
   * @param model The model URL or contents to load and (eventually) compile to retrieve the requested query.
   * @param index The index of the query to use within the model.
   * @returns A `QueryMaterializer` capable of materializing the requested query, running it,
   * or loading further related objects.
   */
  public loadQueryByIndex(
    model: ModelURL | ModelString,
    index: number
  ): QueryMaterializer {
    return this.loadModel(model).loadQueryByIndex(index);
  }

  /**
   * Load a Malloy query by the URL or contents of a Malloy model document
   * and the name of a query contained in the model.
   *
   * @param model The model URL or contents to load and (eventually) compile to retrieve the requested query.
   * @param name The name of the query to use within the model.
   * @returns A `QueryMaterializer` capable of materializing the requested query, running it,
   * or loading further related objects.
   */
  public loadQueryByName(
    model: ModelURL | ModelString,
    name: string
  ): QueryMaterializer {
    return this.loadModel(model).loadQueryByName(name);
  }

  // TODO maybe use overloads for the alternative parameters
  /**
   * Compile a Malloy model by URL or contents.
   *
   * @param source The URL or contents of a Malloy model document to compile.
   * @returns A promise of a compiled `Model`.
   */
  public getModel(source: ModelURL | ModelString): Promise<Model> {
    return this.loadModel(source).getModel();
  }

  /**
   * Compile a Malloy query by URL or contents.
   *
   * @param query The URL or contents of a Malloy query document to compile.
   * @returns A promise of a compiled `PreparedQuery`.
   */
  public getQuery(query: QueryURL | QueryString): Promise<PreparedQuery> {
    return this.loadQuery(query).getPreparedQuery();
  }

  /**
   * Compile a Malloy query by the URL or contents of a model document
   * and the index of an unnamed query contained within the model.
   *
   * @param model The URL or contents of a Malloy model document to compile.
   * @param index The index of an unnamed query contained within the model.
   * @returns A promise of a compiled `PreparedQuery`.
   */
  public getQueryByIndex(
    model: ModelURL | ModelString,
    index: number
  ): Promise<PreparedQuery> {
    return this.loadQueryByIndex(model, index).getPreparedQuery();
  }

  /**
   * Compile a Malloy query by the URL or contents of a model document
   * and the name of a query contained within the model.
   *
   * @param model The URL or contents of a Malloy model document to compile.
   * @param name The name of a query contained within the model.
   * @returns A promise of a compiled `PreparedQuery`.
   */
  public getQueryByName(
    model: ModelURL | ModelString,
    name: string
  ): Promise<PreparedQuery> {
    return this.loadQueryByName(model, name).getPreparedQuery();
  }
}

class FluentState<T> {
  protected runtime: Runtime;
  private readonly _materialize: () => Promise<T>;
  private materialized: Promise<T> | undefined;

  constructor(runtime: Runtime, materialize: () => Promise<T>) {
    this.runtime = runtime;
    this._materialize = materialize;
  }

  protected materialize(): Promise<T> {
    if (this.materialized === undefined) {
      return this.rematerialize();
    }
    return this.materialized;
  }

  protected rematerialize(): Promise<T> {
    this.materialized = this._materialize();
    return this.materialized;
  }

  protected makeQueryMaterializer(
    materialize: () => Promise<PreparedQuery>
  ): QueryMaterializer {
    return new QueryMaterializer(this.runtime, materialize);
  }

  protected makeExploreMaterializer(
    materialize: () => Promise<Explore>
  ): ExploreMaterializer {
    return new ExploreMaterializer(this.runtime, materialize);
  }

  protected makePreparedResultMaterializer(
    materialize: () => Promise<PreparedResult>
  ): PreparedResultMaterializer {
    return new PreparedResultMaterializer(this.runtime, materialize);
  }
}

/**
 * An object representing the task of loading a `Model`, capable of
 * materializing that model (via `getModel()`) or extending the task to load
 * queries or explores (via e.g. `loadFinalQuery()`, `loadQuery`, `loadExploreByName`, etc.).
 */
export class ModelMaterializer extends FluentState<Model> {
  /**
   * Load the final (unnamed) Malloy query contained within this loaded `Model`.
   *
   * @returns A `QueryMaterializer` capable of materializing the requested query, running it,
   * or loading further related objects.
   */
  public loadFinalQuery(): QueryMaterializer {
    return this.makeQueryMaterializer(async () => {
      return (await this.materialize()).getPreparedQuery();
    });
  }

  /**
   * Load an unnamed query contained within this loaded `Model` by index.
   *
   * @param index The index of the query to load.
   * @returns A `QueryMaterializer` capable of materializing the requested query, running it,
   * or loading further related objects.
   */
  public loadQueryByIndex(index: number): QueryMaterializer {
    return this.makeQueryMaterializer(async () => {
      return (await this.materialize()).getPreparedQueryByIndex(index);
    });
  }

  /**
   * Load a query contained within this loaded `Model` by its name.
   *
   * @param name The name of the query to load.
   * @returns A `QueryMaterializer` capable of materializing the requested query, running it,
   * or loading further related objects.
   */
  public loadQueryByName(name: string): QueryMaterializer {
    return this.makeQueryMaterializer(async () => {
      return (await this.materialize()).getPreparedQueryByName(name);
    });
  }

  /**
   * Load a query against this loaded `Model` by its URL or contents.
   *
   * @param query The URL or contents of the query to load and (eventually) compile.
   * @returns A `QueryMaterializer` capable of materializing the requested query, running it,
   * or loading further related objects.
   */
  public loadQuery(query: QueryString | QueryURL): QueryMaterializer {
    return this.makeQueryMaterializer(async () => {
      const urlReader = this.runtime.getURLReader();
      const lookupSchemaReader = this.runtime.getLookupSchemaReader();
<<<<<<< HEAD
      const { url, contents } = await getURLAndContents(urlReader, query);
      const parsed = Malloy.parse(contents, url);
      const model = await this.getModel();
      const queryModel = await Malloy.compile(
        urlReader,
        lookupSchemaReader,
        parsed,
        model
      );
=======
      const parse =
        query instanceof URL
          ? await Malloy.parse({
              url: query,
              urlReader: urlReader,
            })
          : Malloy.parse({
              source: query,
            });
      const model = await this.getModel();
      const queryModel = await Malloy.compile({
        urlReader,
        lookupSchemaReader,
        parse,
        model,
      });
>>>>>>> 561a83b1
      return queryModel.getPreparedQuery();
    });
  }

  /**
   * Materialize the final query contained within this loaded `Model`.
   *
   * @returns A promise to a prepared query.
   */
  public getFinalQuery(): Promise<PreparedQuery> {
    return this.loadFinalQuery().getPreparedQuery();
  }

  /**
   * Materialize an unnamed query contained within this loaded `Model` by index.
   *
   * @param index The index of the query contained within this loaded `Model`.
   * @returns A promise to a prepared query.
   */
  public getQueryByIndex(index: number): Promise<PreparedQuery> {
    return this.loadQueryByIndex(index).getPreparedQuery();
  }

  /**
   * Materialize a query contained within this loaded `Model` by name.
   *
   * @param name The name of the query contained within this loaded `Model`.
   * @returns A promise to a prepared query.
   */
  public getQueryByName(name: string): Promise<PreparedQuery> {
    return this.loadQueryByName(name).getPreparedQuery();
  }

  /**
   * Materialize a query against this loaded `Model` by its URL or contents.
   *
   * @param query The URL or contents of a query document to compile.
   * @returns A promise to a prepared query.
   */
  public getQuery(query: QueryString | QueryURL): Promise<PreparedQuery> {
    return this.loadQuery(query).getPreparedQuery();
  }

  // TODO Consider formalizing this. Perhaps as a `withQuery` method,
  //      as well as a `PreparedQuery.fromQueryDefinition` if we choose to expose
  //      `InternalQuery` to the world formally. For now, this should only
  //      be used in tests.
  public _loadQueryFromQueryDef(query: InternalQuery): QueryMaterializer {
    return this.makeQueryMaterializer(async () => {
      const model = await this.materialize();
      return new PreparedQuery(query, model._getModelDef());
    });
  }

  /**
   * Load an explore contained within this loaded `Model` by name.
   *
   * @param name The name of the explore contained within this loaded `Model`.
   * @returns An `ExploreMaterializer` capable of materializing the requested explore,
   * or loading further related objects.
   */
  public loadExploreByName(name: string): ExploreMaterializer {
    return this.makeExploreMaterializer(async () => {
      return (await this.materialize()).getExploreByName(name);
    });
  }

  /**
   * Materialize an explore contained within this loaded `Model` by its name.
   *
   * @param query The name of an explore within this loaded `Model`.
   * @returns A promise to an explore.
   */
  public getExploreByName(name: string): Promise<Explore> {
    return this.loadExploreByName(name).getExplore();
  }

  /**
   * Compile and materialize this loaded `Model`.
   *
   * @returns A promise to the compiled model that is loaded.
   */
  public getModel(): Promise<Model> {
    return this.materialize();
  }
}

/**
 * An object representing the task of loading a `Query`, capable of
 * materializing the query (via `getPreparedQuery()`) or extending the task to load
 * prepared results or run the query (via e.g. `loadPreparedResult()` or `run()`).
 */
class QueryMaterializer extends FluentState<PreparedQuery> {
  /**
   * Run this loaded `Query`.
   *
   * @returns The query results from running this loaded query.
   */
  async run(): Promise<Result> {
    const lookupSQLRunner = this.runtime.getLookupSQLRunner();
    const preparedResult = await this.getPreparedResult();
<<<<<<< HEAD
    return Malloy.run(lookupSQLRunner, preparedResult);
=======
    return Malloy.run({ lookupSQLRunner, preparedResult });
>>>>>>> 561a83b1
  }

  /**
   * Load the prepared result of this loaded query.
   *
   * @returns A `PreparedResultMaterializer` capable of materializing the requested
   * prepared query or running it.
   */
  public loadPreparedResult(): PreparedResultMaterializer {
    return this.makePreparedResultMaterializer(async () => {
      return (await this.materialize()).getPreparedResult();
    });
  }

  /**
   * Materialize the prepared result of this loaded query.
   *
   * @returns A promise of the prepared result of this loaded query.
   */
  public getPreparedResult(): Promise<PreparedResult> {
    return this.loadPreparedResult().getPreparedResult();
  }

  /**
   * Materialize the SQL of this loaded query.
   *
   * @returns A promise of the SQL string.
   */
  public async getSQL(): Promise<string> {
    return (await this.getPreparedResult()).getSQL();
  }

  /**
   * Materialize this loaded query.
   *
   * @returns A promise of the `PreparedQuery`.
   */
  public getPreparedQuery(): Promise<PreparedQuery> {
    return this.materialize();
  }
}

/**
 * An object representing the task of loading a `PreparedResult`, capable of
 * materializing the prepared result (via `getPreparedResult()`) or extending the task run
 * the query.
 */
class PreparedResultMaterializer extends FluentState<PreparedResult> {
  /**
   * Run this prepared result.
   *
   * @returns A promise to the query result data.
   */
  async run(): Promise<Result> {
    const preparedResult = await this.getPreparedResult();
<<<<<<< HEAD
    return Malloy.run(this.runtime.getLookupSQLRunner(), preparedResult);
=======
    const lookupSQLRunner = this.runtime.getLookupSQLRunner();
    return Malloy.run({ lookupSQLRunner, preparedResult });
>>>>>>> 561a83b1
  }

  /**
   * Materialize this loaded prepared result.
   *
   * @returns A promise of a prepared result.
   */
  public getPreparedResult(): Promise<PreparedResult> {
    return this.materialize();
  }

  /**
   * Materialize the SQL of this loaded prepared result.
   *
   * @returns A promise to the SQL string.
   */
  public async getSQL(): Promise<string> {
    return (await this.getPreparedResult()).getSQL();
  }
}

/**
 * An object representing the task of loading an `Explore`, capable of
 * materializing the explore (via `getExplore()`) or extending the task to produce
 * related queries.
 */
class ExploreMaterializer extends FluentState<Explore> {
  /**
   * Load a query contained within this loaded explore.
   *
   * @param name The name of the query to load.
   * @returns A `QueryMaterializer` capable of materializing the requested query, running it,
   * or loading further related objects.
   */
  public loadQueryByName(name: string): QueryMaterializer {
    return this.makeQueryMaterializer(async () => {
      return (await this.materialize()).getQueryByName(name);
    });
  }

  /**
   * Materialize a query contained within this loaded explore.
   *
   * @param name The name of the query to materialize.
   * @returns A promise to the requested prepared query.
   */
  public getQueryByName(name: string): Promise<PreparedQuery> {
    return this.loadQueryByName(name).getPreparedQuery();
  }

  /**
   * Materialize this loaded explore.
   *
   * @returns A promise to the compiled `Explore`.
   */
  public getExplore(): Promise<Explore> {
    return this.materialize();
  }
}

/**
 * The result of running a Malloy query.
 *
 * A `Result` is a `PreparedResult` along with the data retrieved from running the query.
 */
export class Result extends PreparedResult {
  protected inner: QueryResult;

  constructor(queryResult: QueryResult, modelDef: ModelDef) {
    super(queryResult, modelDef);
    this.inner = queryResult;
  }

  public _getQueryResult(): QueryResult {
    return this.inner;
  }

  /**
   * @returns The result data.
   */
  public getData(): DataArray {
    return new DataArray(this.inner.result, this.getResultExplore());
  }
}

<<<<<<< HEAD
export type DataColumn =
  | DataArray
  | DataRecord
  | DataString
  | DataBoolean
  | DataNumber
  | DataDate
  | DataTimestamp
  | DataNull
  | DataBytes;

abstract class Data<T> {
  protected field: Field | Explore;

  constructor(field: Field | Explore) {
    this.field = field;
  }

  getField(): Field | Explore {
    return this.field;
  }

  abstract getValue(): T;

  isString(): this is DataString {
    return this instanceof DataString;
  }

  asString(): DataString {
    if (this.isString()) {
      return this;
    }
    throw new Error("Not a string.");
  }

  isBoolean(): this is DataBoolean {
    return this instanceof DataBoolean;
  }

  asBoolean(): DataBoolean {
    if (this.isBoolean()) {
      return this;
    }
    throw new Error("Not a boolean.");
  }

  isNumber(): this is DataNumber {
    return this instanceof DataNumber;
  }

  asNumber(): DataNumber {
    if (this.isNumber()) {
      return this;
    }
    throw new Error("Not a number.");
  }

  isTimestamp(): this is DataTimestamp {
    return this instanceof DataTimestamp;
  }

  asTimestamp(): DataTimestamp {
    if (this.isTimestamp()) {
      return this;
    }
    throw new Error("Not a timestamp.");
  }

  isDate(): this is DataDate {
    return this instanceof DataDate;
  }

  asDate(): DataDate {
    if (this.isDate()) {
      return this;
    }
    throw new Error("Not a date.");
  }

  isNull(): this is DataNull {
    return this instanceof DataNull;
  }

  isBytes(): this is DataBytes {
    return this instanceof DataBytes;
  }

  asBytes(): DataBytes {
    if (this.isBytes()) {
      return this;
    }
    throw new Error("Not bytes.");
  }

  isRecord(): this is DataRecord {
    return this instanceof DataRecord;
  }

  asRecord(): DataRecord {
    if (this.isRecord()) {
      return this;
    }
    throw new Error("Not a record.");
  }

  isArray(): this is DataArray {
    return this instanceof DataArray;
  }

  asArray(): DataArray {
    if (this.isArray()) {
      return this;
    }
    throw new Error("Not an array.");
  }
}

class ScalarData<T> extends Data<T> {
  private value: T;
  protected field: AtomicField;

  constructor(value: T, field: AtomicField) {
    super(field);
    this.value = value;
    this.field = field;
  }

  getValue(): T {
    return this.value;
  }

  getField(): AtomicField {
    return this.field;
  }
}

class DataString extends ScalarData<string> {
  protected field: StringField;

  constructor(value: string, field: StringField) {
    super(value, field);
    this.field = field;
  }

  getField(): StringField {
    return this.field;
  }
}

class DataBoolean extends ScalarData<boolean> {
  protected field: BooleanField;

  constructor(value: boolean, field: BooleanField) {
    super(value, field);
    this.field = field;
  }

  getField(): BooleanField {
    return this.field;
  }
}

class DataNumber extends ScalarData<number> {
  protected field: NumberField;

  constructor(value: number, field: NumberField) {
    super(value, field);
    this.field = field;
  }

  getField(): NumberField {
    return this.field;
  }
}

class DataTimestamp extends ScalarData<Date> {
  protected field: TimestampField;

  constructor(value: Date, field: TimestampField) {
    super(value, field);
    this.field = field;
  }

  getValue(): Date {
    // TODO properly map the data from BQ/Postgres types
    return new Date((super.getValue() as unknown as { value: string }).value);
  }

  getField(): TimestampField {
    return this.field;
  }
}

class DataDate extends ScalarData<Date> {
  protected field: DateField;

  constructor(value: Date, field: DateField) {
    super(value, field);
    this.field = field;
  }

  getValue(): Date {
    // TODO properly map the data from BQ/Postgres types
    return new Date((super.getValue() as unknown as { value: string }).value);
  }

  getField(): DateField {
    return this.field;
  }
}

class DataBytes extends ScalarData<Buffer> {}

class DataNull extends Data<null> {
  getValue(): null {
    return null;
  }
}

export class DataArray
  extends Data<DataColumn[]>
  implements Iterable<DataRecord>
{
=======
/**
 * An array of query result data along with associated metadata.
 */
export class DataArray {
>>>>>>> 561a83b1
  private queryData: QueryData;
  protected field: Explore;

  constructor(queryData: QueryData, field: Explore) {
    super(field);
    this.queryData = queryData;
    this.field = field;
  }

  /**
   * @returns The `Explore` that describes the structure of this data.
   */
  public getField(): Explore {
    return this.field;
  }

  /**
   * @returns The raw object form of the data.
   */
  public toObject(): QueryData {
    return this.queryData;
  }

  getRowByIndex(index: number): DataRecord {
    return new DataRecord(this.queryData[index], this.field);
  }

  getRowCount(): number {
    return this.queryData.length;
  }

  getValue(): DataColumn[] {
    throw new Error("Not implemented;");
  }

  [Symbol.iterator](): Iterator<DataRecord> {
    let currentIndex = 0;
    const queryData = this.queryData;
    const getRow = (index: number) => this.getRowByIndex(index);
    return {
      next(): IteratorResult<DataRecord> {
        if (currentIndex < queryData.length) {
          return { value: getRow(currentIndex++), done: false };
        } else {
          return { value: undefined, done: true };
        }
      },
    };
  }
}

class DataRecord extends Data<{ [fieldName: string]: DataColumn }> {
  private queryDataRow: QueryDataRow;
  protected field: Explore;

  constructor(queryDataRow: QueryDataRow, field: Explore) {
    super(field);
    this.queryDataRow = queryDataRow;
    this.field = field;
  }

  toObject(): QueryDataRow {
    return this.queryDataRow;
  }

  getColumn(fieldName: string): DataColumn {
    const field = this.field.getFieldByName(fieldName);
    const value = this.queryDataRow[fieldName];
    if (value === null) {
      return new DataNull(field);
    }
    if (field.isAtomicField()) {
      if (field.isBoolean()) {
        return new DataBoolean(value as boolean, field);
      } else if (field.isDate()) {
        return new DataDate(value as Date, field);
      } else if (field.isTimestamp()) {
        return new DataTimestamp(value as Date, field);
      } else if (field.isNumber()) {
        return new DataNumber(value as number, field);
      } else if (field.isString()) {
        return new DataString(value as string, field);
      }
    } else if (field.isExploreField()) {
      if (value instanceof Array) {
        return new DataArray(value, field);
      } else {
        return new DataRecord(value as QueryDataRow, field);
      }
    }
    // TODO crs
    throw new Error("Oops");
  }

  getValue(): { [fieldName: string]: DataColumn } {
    throw new Error("Not implemented;");
  }
}

function isURLReader(
  thing: URLReader | LookupSchemaReader | LookupSQLRunner
): thing is URLReader {
  return "readURL" in thing;
}

function isLookupSchemaReader(
  thing: URLReader | LookupSchemaReader | LookupSQLRunner
): thing is LookupSchemaReader {
  return "lookupSchemaReader" in thing;
}

function isLookupSQLRunner(
  thing: URLReader | LookupSchemaReader | LookupSQLRunner
): thing is LookupSQLRunner {
  return "lookupSQLRunner" in thing;
}<|MERGE_RESOLUTION|>--- conflicted
+++ resolved
@@ -58,18 +58,6 @@
   error: (message?: any, ...optionalParams: any[]) => void;
 }
 
-async function getURLAndContents(urlReader: URLReader, source: URL | string) {
-  if (source instanceof URL) {
-    const contents = await urlReader.readURL(source);
-    return { contents, url: source };
-  } else {
-    return {
-      contents: source,
-      url: URL.fromString("internal://internal.malloy"),
-    };
-  }
-}
-
 export class Malloy {
   // TODO load from file built during release
   public static get version(): string {
@@ -87,11 +75,7 @@
     Malloy._log = log;
   }
 
-<<<<<<< HEAD
-  public static parse(source: string, url?: URL): Parse {
-=======
   private static _parse(source: string, url?: URL): Parse {
->>>>>>> 561a83b1
     if (url === undefined) {
       url = URL.fromString("internal://internal.malloy");
     }
@@ -101,14 +85,6 @@
     return new Parse(translator);
   }
 
-<<<<<<< HEAD
-  public static async compile(
-    urlReader: URLReader,
-    lookupSchemaReader: LookupSchemaReader,
-    parse: Parse,
-    model?: Model
-  ): Promise<Model> {
-=======
   /**
    * Parse a Malloy document by URL.
    *
@@ -177,7 +153,6 @@
     parse: Parse;
     model?: Model;
   }): Promise<Model> {
->>>>>>> 561a83b1
     const translator = parse._getTranslator();
     translator.translate(model?._getModelDef());
     // eslint-disable-next-line no-constant-condition
@@ -239,12 +214,6 @@
     }
   }
 
-<<<<<<< HEAD
-  public static async run(
-    lookupSQLRunner: LookupSQLRunner,
-    preparedResult: PreparedResult
-  ): Promise<Result> {
-=======
   /**
    * Run a fully-prepared query.
    *
@@ -259,12 +228,10 @@
     lookupSQLRunner: LookupSQLRunner;
     preparedResult: PreparedResult;
   }): Promise<Result> {
->>>>>>> 561a83b1
     const sqlRunner = await lookupSQLRunner.lookupSQLRunner(
       preparedResult.getConnectionName()
     );
     const result = await sqlRunner.runSQL(preparedResult.getSQL());
-<<<<<<< HEAD
     return new Result(
       {
         ...preparedResult._getRawQuery(),
@@ -273,13 +240,6 @@
       },
       preparedResult._getModelDef()
     );
-=======
-    return new Result({
-      ...preparedResult._getRawQuery(),
-      result: result.rows,
-      totalRows: result.totalRows,
-    });
->>>>>>> 561a83b1
   }
 }
 
@@ -425,24 +385,16 @@
   }
 }
 
-<<<<<<< HEAD
-export class Parse {
-  translator: MalloyTranslator;
-=======
 /**
  * A parsed Malloy document.
  */
 export class Parse {
   private translator: MalloyTranslator;
->>>>>>> 561a83b1
 
   constructor(translator: MalloyTranslator) {
     this.translator = translator;
   }
 
-<<<<<<< HEAD
-  getHighlights(): DocumentHighlight[] {
-=======
   /**
    * Retrieve the document highlights for the parsed document.
    *
@@ -452,15 +404,11 @@
    * @returns An array of document highlights.
    */
   public getHighlights(): DocumentHighlight[] {
->>>>>>> 561a83b1
     return (this.translator.metadata().highlights || []).map(
       (highlight) => new DocumentHighlight(highlight)
     );
   }
 
-<<<<<<< HEAD
-  getSymbols(): DocumentSymbol[] {
-=======
   /**
    * Retrieve the symbols defined in the parsed document.
    *
@@ -470,30 +418,22 @@
    * @returns An array of document symbols.
    */
   public getSymbols(): DocumentSymbol[] {
->>>>>>> 561a83b1
     return (this.translator.metadata().symbols || []).map(
       (symbol) => new DocumentSymbol(symbol)
     );
   }
 
-<<<<<<< HEAD
-  _getTranslator(): MalloyTranslator {
-=======
   public _getTranslator(): MalloyTranslator {
->>>>>>> 561a83b1
     return this.translator;
   }
 }
 
-<<<<<<< HEAD
-=======
 /**
  * A document highlight.
  *
  * Represents a parsed token contained in a Malloy document
  * and may be used for syntax highlighting in an IDE, for example.
  */
->>>>>>> 561a83b1
 export class DocumentHighlight {
   private range: DocumentRange;
   private type: string;
@@ -512,33 +452,24 @@
     this.type = documentHighlight.type;
   }
 
-<<<<<<< HEAD
-=======
   /**
    * @returns The range of characters this highlight spans within its source document.
    */
->>>>>>> 561a83b1
   getRange(): DocumentRange {
     return this.range;
   }
 
-<<<<<<< HEAD
-=======
   /**
    * @returns The type of highlight, which may be any `HighlightType`.
    */
->>>>>>> 561a83b1
   getType(): string {
     return this.type;
   }
 }
 
-<<<<<<< HEAD
-=======
 /**
  * A range of characters within a Malloy document.
  */
->>>>>>> 561a83b1
 export class DocumentRange {
   private start: DocumentPosition;
   private end: DocumentPosition;
@@ -547,38 +478,25 @@
     this.start = start;
     this.end = end;
   }
-<<<<<<< HEAD
-
+
+  /**
+   * @returns The position of the first character in the range.
+   */
   public getStart(): DocumentPosition {
     return this.start;
   }
 
+  /**
+   * @returns The position of the last character in the range.
+   */
   public getEnd(): DocumentPosition {
     return this.end;
   }
 
-  toJSON(): {
-=======
-
-  /**
-   * @returns The position of the first character in the range.
-   */
-  public getStart(): DocumentPosition {
-    return this.start;
-  }
-
-  /**
-   * @returns The position of the last character in the range.
-   */
-  public getEnd(): DocumentPosition {
-    return this.end;
-  }
-
   /**
    * @returns This range in JSON format.
    */
   public toJSON(): {
->>>>>>> 561a83b1
     start: { line: number; character: number };
     end: { line: number; character: number };
   } {
@@ -589,12 +507,9 @@
   }
 }
 
-<<<<<<< HEAD
-=======
 /**
  * A position within a Malloy document.
  */
->>>>>>> 561a83b1
 export class DocumentPosition {
   private line: number;
   private character: number;
@@ -604,17 +519,6 @@
     this.character = character;
   }
 
-<<<<<<< HEAD
-  getLine(): number {
-    return this.line;
-  }
-
-  getCharacter(): number {
-    return this.character;
-  }
-
-  toJSON(): { line: number; character: number } {
-=======
   /**
    * @returns The line number of the position.
    */
@@ -633,19 +537,15 @@
    * @returns This position in JSON format.
    */
   public toJSON(): { line: number; character: number } {
->>>>>>> 561a83b1
     return { line: this.line, character: this.character };
   }
 }
 
-<<<<<<< HEAD
-=======
 /**
  * A symbol defined in a Malloy document.
  *
  * Represents any object defined (e.g. `Query`s and `Explore`s) in the document.
  */
->>>>>>> 561a83b1
 export class DocumentSymbol {
   private range: DocumentRange;
   private type: string;
@@ -670,21 +570,6 @@
     );
   }
 
-<<<<<<< HEAD
-  getRange(): DocumentRange {
-    return this.range;
-  }
-
-  getType(): string {
-    return this.type;
-  }
-
-  getName(): string {
-    return this.name;
-  }
-
-  getChildren(): DocumentSymbol[] {
-=======
   /**
    * @returns The range of characters in the source Malloy document that define this symbol.
    */
@@ -715,7 +600,6 @@
    * e.g. fields in an `Explore`.
    */
   public getChildren(): DocumentSymbol[] {
->>>>>>> 561a83b1
     return this.children;
   }
 }
@@ -739,7 +623,6 @@
     return this.inner.connectionName;
   }
 
-<<<<<<< HEAD
   public _getRawQuery(): CompiledQuery {
     return this.inner;
   }
@@ -748,12 +631,10 @@
     return this.modelDef;
   }
 
-=======
   /**
    * @returns The SQL that should be run against the SQL runner
    * with the connection name `this.getConnectionName()`.
    */
->>>>>>> 561a83b1
   public getSQL(): string {
     return this.inner.sql;
   }
@@ -773,7 +654,6 @@
     return new Explore(namedExplore);
   }
 
-<<<<<<< HEAD
   public getSourceExplore(): Explore {
     const name = this.inner.sourceExplore;
     const explore = this.modelDef.structs[name];
@@ -781,10 +661,6 @@
       throw new Error("Malformed query result.");
     }
     return new Explore(explore);
-=======
-  public _getRawQuery(): CompiledQuery {
-    return this.inner;
->>>>>>> 561a83b1
   }
 
   public _getSourceExploreName(): string {
@@ -958,29 +834,14 @@
 
 export type Field = AtomicField | QueryField | ExploreField;
 
-<<<<<<< HEAD
 export class Explore extends Entity {
-=======
-/**
- * An explore contained within a Malloy document.
- */
-export class Explore {
->>>>>>> 561a83b1
   protected readonly structDef: StructDef;
   protected readonly parentExplore?: Explore;
   private fields: Map<string, Field> | undefined;
   private sourceExplore: Explore | undefined;
 
-<<<<<<< HEAD
-  public getName(): string {
-    return this.structDef.as || this.structDef.name;
-  }
-
   constructor(structDef: StructDef, parentExplore?: Explore, source?: Explore) {
     super(structDef.as || structDef.name, parentExplore, source);
-=======
-  constructor(structDef: StructDef, parentExplore?: Explore) {
->>>>>>> 561a83b1
     this.structDef = structDef;
     this.parentExplore = parentExplore;
     this.sourceExplore = source;
@@ -991,7 +852,7 @@
   }
 
   /**
-   * @returns The name of the explore.
+   * @returns The name of the entity.
    */
   public getName(): string {
     return this.structDef.as || this.structDef.name;
@@ -1093,14 +954,13 @@
     return this instanceof ExploreField;
   }
 
-<<<<<<< HEAD
   // TODO wrapper type for FilterExpression
   getFilters(): FilterExpression[] {
     return this.structDef.resultMetadata?.filterList || [];
-=======
+  }
+
   public _getStructDef(): StructDef {
     return this.structDef;
->>>>>>> 561a83b1
   }
 }
 
@@ -1487,30 +1347,18 @@
     this.lookupSchemaReader = lookupSchemaReader;
   }
 
-<<<<<<< HEAD
-=======
   /**
    * @returns The `URLReader` for this runtime instance.
    */
->>>>>>> 561a83b1
   public getURLReader(): URLReader {
     return this.urlReader;
   }
 
-<<<<<<< HEAD
+  /**
+   * @returns The `LookupSQLRunner` for this runtime instance.
+   */
   public getLookupSQLRunner(): LookupSQLRunner {
     return this.lookupSQLRunner;
-  }
-
-  public getLookupSchemaReader(): LookupSchemaReader {
-    return this.lookupSchemaReader;
-=======
-  /**
-   * @returns The `LookupSQLRunner` for this runtime instance.
-   */
-  public getLookupSQLRunner(): LookupSQLRunner {
-    return this.lookupSQLRunner;
->>>>>>> 561a83b1
   }
 
   /**
@@ -1529,11 +1377,6 @@
    */
   public loadModel(source: ModelURL | ModelString): ModelMaterializer {
     return new ModelMaterializer(this, async () => {
-<<<<<<< HEAD
-      const { url, contents } = await getURLAndContents(this.urlReader, source);
-      const parsed = Malloy.parse(contents, url);
-      return Malloy.compile(this.urlReader, this.lookupSchemaReader, parsed);
-=======
       const parse =
         source instanceof URL
           ? await Malloy.parse({
@@ -1548,7 +1391,6 @@
         lookupSchemaReader: this.lookupSchemaReader,
         parse,
       });
->>>>>>> 561a83b1
     });
   }
 
@@ -1753,17 +1595,6 @@
     return this.makeQueryMaterializer(async () => {
       const urlReader = this.runtime.getURLReader();
       const lookupSchemaReader = this.runtime.getLookupSchemaReader();
-<<<<<<< HEAD
-      const { url, contents } = await getURLAndContents(urlReader, query);
-      const parsed = Malloy.parse(contents, url);
-      const model = await this.getModel();
-      const queryModel = await Malloy.compile(
-        urlReader,
-        lookupSchemaReader,
-        parsed,
-        model
-      );
-=======
       const parse =
         query instanceof URL
           ? await Malloy.parse({
@@ -1780,7 +1611,6 @@
         parse,
         model,
       });
->>>>>>> 561a83b1
       return queryModel.getPreparedQuery();
     });
   }
@@ -1882,11 +1712,7 @@
   async run(): Promise<Result> {
     const lookupSQLRunner = this.runtime.getLookupSQLRunner();
     const preparedResult = await this.getPreparedResult();
-<<<<<<< HEAD
-    return Malloy.run(lookupSQLRunner, preparedResult);
-=======
     return Malloy.run({ lookupSQLRunner, preparedResult });
->>>>>>> 561a83b1
   }
 
   /**
@@ -1942,12 +1768,8 @@
    */
   async run(): Promise<Result> {
     const preparedResult = await this.getPreparedResult();
-<<<<<<< HEAD
-    return Malloy.run(this.runtime.getLookupSQLRunner(), preparedResult);
-=======
     const lookupSQLRunner = this.runtime.getLookupSQLRunner();
     return Malloy.run({ lookupSQLRunner, preparedResult });
->>>>>>> 561a83b1
   }
 
   /**
@@ -2033,7 +1855,6 @@
   }
 }
 
-<<<<<<< HEAD
 export type DataColumn =
   | DataArray
   | DataRecord
@@ -2257,12 +2078,6 @@
   extends Data<DataColumn[]>
   implements Iterable<DataRecord>
 {
-=======
-/**
- * An array of query result data along with associated metadata.
- */
-export class DataArray {
->>>>>>> 561a83b1
   private queryData: QueryData;
   protected field: Explore;
 
