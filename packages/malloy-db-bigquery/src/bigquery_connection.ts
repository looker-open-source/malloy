--- conflicted
+++ resolved
@@ -518,8 +518,7 @@
     return tableStructDefs;
   }
 
-<<<<<<< HEAD
-  private async getSQLBlockSchema(sqlRef: SQLReferenceData) {
+  private async getSQLBlockSchema(sqlRef: SQLBlock) {
     // We do a simple retry-loop here, as a temporary fix for a transient
     // error in which sometimes requesting results from a job yields an
     // access denied error. It seems that in these cases, simply trying again
@@ -531,17 +530,9 @@
         const [job] = await this.bigQuery.createQueryJob({
           location: this.config.location || "US",
           // TODO feature-sql-block Why is this a list of strings instead of just one?
-          query: sqlRef.sql.join(""),
+          query: sqlRef.select,
           dryRun: true,
         });
-=======
-  private async getSQLBlockSchema(sqlRef: SQLBlock) {
-    const [job] = await this.bigQuery.createQueryJob({
-      location: this.config.location || "US",
-      query: sqlRef.select,
-      dryRun: true,
-    });
->>>>>>> 0eec76b0
 
         return job.metadata.statistics.query.schema;
       } catch (fetchError) {
