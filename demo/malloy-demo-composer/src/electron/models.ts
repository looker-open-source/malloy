/*
 * Copyright 2021 Google LLC
 *
 * This program is free software; you can redistribute it and/or
 * modify it under the terms of the GNU General Public License
 * version 2 as published by the Free Software Foundation.
 *
 * This program is distributed in the hope that it will be useful,
 * but WITHOUT ANY WARRANTY; without even the implied warranty of
 * MERCHANTABILITY or FITNESS FOR A PARTICULAR PURPOSE. See the
 * GNU General Public License for more details.
 */

import * as explore from "../types";
import { promises as fs } from "fs";
import * as path from "path";
<<<<<<< HEAD
import { RUNTIME } from "./runtime";
=======
>>>>>>> 36650fee
import { getConfig } from "./config";
import { URL_READER } from "./urls";
import { CONNECTION_MANAGER } from "./connections";
import { Runtime } from "@malloydata/malloy";

export async function getModels(): Promise<explore.Model[]> {
  const { modelsPath } = await getConfig();
  const files = await fs.readdir(modelsPath);
  const models: explore.Model[] = [];
  for (const file of files) {
    if (file.endsWith(".malloy") && !file.endsWith(".a.malloy")) {
      const fullPath = path.join(modelsPath, file);
      models.push(await getModel(fullPath));
    }
  }
  return models;
}

export async function getModel(fullPath: string): Promise<explore.Model> {
  const content = await fs.readFile(fullPath, "utf8");
  const connections = CONNECTION_MANAGER.getConnectionLookup(
    new URL("file://" + fullPath)
  );
  const runtime = new Runtime(URL_READER, connections);
  const model = await runtime.getModel(new URL("file://" + fullPath));
  const sources = model.exportedExplores.map((explore) => {
    return {
      name: explore.name,
    };
  });
  let dataStyles;
  try {
    const dsRaw = await fs.readFile(
      fullPath.replace(/\.malloy$/, ".styles.json"),
      "utf8"
    );
    dataStyles = JSON.parse(dsRaw);
  } catch (error) {
    dataStyles = {};
  }
  return {
    type: "model",
    path: path.basename(fullPath),
    fullPath,
    malloy: content,
    sources,
    modelDef: model._modelDef,
    dataStyles,
  };
}<|MERGE_RESOLUTION|>--- conflicted
+++ resolved
@@ -14,10 +14,6 @@
 import * as explore from "../types";
 import { promises as fs } from "fs";
 import * as path from "path";
-<<<<<<< HEAD
-import { RUNTIME } from "./runtime";
-=======
->>>>>>> 36650fee
 import { getConfig } from "./config";
 import { URL_READER } from "./urls";
 import { CONNECTION_MANAGER } from "./connections";
